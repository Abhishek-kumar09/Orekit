<?xml version="1.0" encoding="UTF-8" ?>
<!-- Copyright 2002-2020 CS GROUP
  Licensed to CS GROUP (CS) under one or more
  contributor license agreements.  See the NOTICE file distributed with
  this work for additional information regarding copyright ownership.
  CS licenses this file to You under the Apache License, Version 2.0
  (the "License"); you may not use this file except in compliance with
  the License.  You may obtain a copy of the License at

    http://www.apache.org/licenses/LICENSE-2.0

  Unless required by applicable law or agreed to in writing, software
  distributed under the License is distributed on an "AS IS" BASIS,
  WITHOUT WARRANTIES OR CONDITIONS OF ANY KIND, either express or implied.
  See the License for the specific language governing permissions and
  limitations under the License.
-->
<document>
  <properties>
    <title>Orekit Changes</title>
  </properties>
  <body>
<<<<<<< HEAD
    <release version="10.2" date="2020-07-14"
             description="Version 10.2 is a minor release of Orekit.
             It includes both new features and bug fixes. New features introduced
             in 10.2 are: support for CCSDS ADM files, modelling of trajectories
             around Lagrangian points using CR3BP model, a piece wise drag force model,
             a time span tropospheric estimated model, an estimated ionospheric model,
             an improved modelling of the GNSS phase measurement, several bug fixes
             for date functionnalities, a new organization of the maneuvers package,
             a configurable low thrust maneuver model based on detectors,
             support for CSSI space weather data, , as well as several other minor
             features and bug fixes. See the list below for a full description
             of the changes.">
      <action dev="bryan" type="fix" issue="661">
        Fixed visibility of WindUpFactory.
      </action>
=======
    <release version="10.3" date="TBD" description="TBD">
      <action dev="luc" type="fix" issue="701">
        Fixed wrong handling of propagation parameters by Kalman filter in multi-satellite
        context
      </action>
    </release>
    <release version="10.2" date="TBD" description="TBD">
>>>>>>> 6c6faa22
      <action dev="bryan" type="update" >
        Increased visibility of setters in CCSDS ADM related classes.
      </action>
      <action dev="clement" type="add" issue="656">
        Added CssiSpaceWeatherLoader which provides three-hourly space weather
        data and implements DTM2000InputParameters and NRLMSISE00InputParameters
      </action>
      <action dev="maxime" type="update" issue="690">
        Increased visibility of setters in CCSDS OEM related classes.
      </action>
      <action dev="bryan" type="update" >
        Improved Orekit performance by using new Hipparchus' differentiation classes.
      </action>
      <action dev="bryan" type="update" issue="682">
        Changed visibility of OrbitType parameter drivers' names to public.
      </action>
      <action dev="evan" type="add" issue="684" due-to="Mikael">
        Fix infinite loop in event detection when a RESET_* event causes two other events
        to occur simultaneously and discontinuously.
      </action>
      <action dev="evan" type="add" issue="684">
        Add FieldFunctionalDetector.
      </action>
      <action dev="mikael" type="add">
        Added a configurable low thrust maneuver based on detectors.
      </action>
      <action dev="bryan" type="fix" issue="605">
        Added support for Rinex C0, L0, S0 and D0 observation types.
      </action>
      <action dev="bryan" type="fix" issue="641">
        Allow Pattern functionalities instead of String.replaceAll() and String.split().
      </action>
      <action dev="evan" type="fix" issue="658">
        Fix invalid hour when using TimeScale(double) or TimeScale(int, double) with a
        value in [86400, 86401]. Treat these values as indicating a leap second.
      </action>
      <action dev="evan" type="add" issue="677">
        Add AbsoluteDate.toStringRfc3339() and DateTimeComponents.toStringRfc3339().
      </action>
      <action dev="evan" type="fix" issue="681">
        Fix AbsoluteDate.getComponents(...) produces invalid times.
      </action>
      <action dev="evan" type="fix" issue="676">
        Fix AbsoluteDate.getComponents(utc) throws "non-existent time 23:59:61".
      </action>
      <action dev="bryan" type="fix" issue="651">
        Improved use of try with resources statement.
      </action>
      <action dev="bryan" type="fix" issue="679" due-to="luc, maxime">
        Improved testRetrogradeOrbit in CircularOrbit and KeplerianOrbit tests.
      </action>
      <action dev="bryan" type="fix" issue="680">
        Allowed ephemeris class to be used with absolute PV coordinates.
      </action>
      <action dev="bryan" type="fix" issue="674">
        Added an exception if eccentricity is negative for keplerian orbit.
      </action>
      <action dev="evan" type="fix" issue="667">
        Fix build on CentOS/RedHat 7.
      </action>
      <action dev="bryan" type="fix" issue="662">
        Fixed forgotten additional state in Ephemeris propagator.
      </action>
      <action dev="evan" type="update">
        Improve error message for TimeStampedCache by including requested date.
      </action>
      <action dev="bryan" type="fix" issue="663">
        Fixed initialization of the triggering event for ImpulseManeuver class.
      </action>
      <action dev="clement" type="fix" issue="664">
        Fix sign of RAAN and PA parameters in TLE constructor if negative, range check most other orbit parameters.
      </action>
      <action dev="bryan" type="add" issue="669">
        Added estimated ionospheric model.
      </action>
      <action dev="bryan" type="add" issue="645">
        Merged phase-measurement branch into develop.
      </action>
      <action dev="bryan" type="add" >
        Added a time span tropospheric estimated model.
      </action>
      <action dev="bryan" type="add" issue="646">
        Merged cr3bp branch into develop.
      </action>
      <action dev="bryan" type="add" issue="660">
        Improved exception handling in IODGibbs.
      </action>
      <action dev="bryan" type="add" issue="647">
        Improved package-info documentation.
      </action>
      <action dev="nick" type="update" >
        Upgrade maven-checkstyle-plugin to 3.1.1.
      </action>
      <action dev="bryan" type="add" issue="657">
        Added multiplexed Orekit fixed step handler.
      </action>
      <action dev="bryan" type="add" issue="655">
        Added support for CCSDS ADM files.
      </action>
      <action dev="maxime" type="add" issue="649">
        Added a piece wise drag force model: TimeSpanDragForce in forces package.
      </action>
      <action dev="yannick" type="fix" issue="654">
        Prevent divergence of Saastomoinen model pathDelay method at low elevation.
      </action>
      <action dev="bryan" type="fix" issue="542">
        Removed duplicated BUILDING.txt file.
      </action>
      <action dev="bryan" type="add" issue="504">
        Allowed Eckstein Hechler propagator to be initialized with a mean orbit.
      </action>
      <action dev="bryan" type="update" issue="644">
        Removed try and catch statements for ParameterDriver initialization.
      </action>
      <action dev="bryan" type="fix" issue="613">
        Allowed DSST propagation in osculating type with event detectors.
      </action>
    </release>
    <release version="10.1" date="2020-02-19"
             description="Version 10.1 is a minor release of Orekit.
             It includes both new features and bug fixes. New features introduced
             in 10.1 are: wind-up effect for phase measurement, NeQuick ionospheric model,
             support for Hatanaka compact RINEX format, methods for the combination
             of GNSS measurements, Laplace method for initial orbit determination,
             a new Field Of View package, comparison methods for absolute dates,
             a new multiplexed measurement, specialized propagators for GNSS constellation,
             default constructors for DSST force models, covariance matrices in OEM writer,
             a new data context implementation, connection with Gitlab CI, improved documentation,
             the migration of the tutorials to a separate sister project, as well as several other minor
             features and bug fixes. See the list below for a full description of the changes.">
      <action dev="ward" type="fix">
        Improve performance of loading CCSDS files.
      </action>
      <action dev="ward" type="fix" issue="639" due-to="qmor">
        In Ellipsoid.pointOnLimb(...) improved numerical stability by cancelling terms.
      </action>
      <action dev="maxime" type="fix" issue="639" due-to="qmor">
        Fixed pointOnLimb method in bodies.Ellipsoid class. Normalized equations should now avoid numerical issues.
      </action>
      <action dev="evan" type="fix" issue="627">
        Fix TimeScalesFactory.getGMST(conventions, simpleEop) always returning the same
        value.
      </action>
      <action dev="evan" type="fix" issue="636">
        Fix UT1 and Earth rotation during a leap second. Was off by 1 second.
      </action>
      <action dev="luc" type="fix" issue="635">
        Fixed inconsistency in constant thrust maneuver acceleration.
      </action>
      <action dev="evan" type="add" >
        Added an annotation and a compiler plugin that generates a warning
        when default context is used without being explicitly annotated.
      </action>
      <action dev="luc" type="fix" issue="632" due-to="Evan Ward">
        Fixed projection to ellipsoid at pole.
      </action>
      <action dev="evan,luc,yannick" type="add" issue="607">
        Add DataContext, a way to load separate sets of EOP, leap seconds, etc.
      </action>
      <action dev="luc" type="fix" issue="630">
        Improve performance of UnixCompressFilter.
      </action>
      <action dev="luc" type="fix" issue="631">
        Improve performance of HatanakaCompressFilter.
      </action>
      <action dev="evan" type="fix" issue="629">
        Improve performance of ZipJarCrawler.
      </action>
      <action dev="bryan" type="add" issue="625">
      	Added default constructors for DSSTZonal and DSSTTesseral. 
      </action>   
      <action dev="bryan" type="add" issue="622">
      	Added OrekitException for unknown number of frequencies in ANTEX files. 
      </action>
      <action dev="bryan" type="add" issue="621">
      	Added OrekitException in the case where IONEX header is corrupted. 
      </action>
      <action dev="dylan" type="add" issue="359">
      	Added a specific test for issue 359 in BatchLSEstimatorTest.
      	The test verifies that a Newtonian attraction is known
      	by both the propagator builder and the propagator when
      	it is not added explicitly.
      </action>
      <action dev="dylan" type="add" issue="367">
      	Added write of covariance matrices in OEMWriter.
      </action>
      <action dev="dylan" type="fix" issue="619">
        Fixed origin transform in CcsdsModifierFrame.
      </action>
      <action dev="bryan" type="add" issue="611">
        Added SBAS orbit propagator.
      </action>
      <action dev="bryan" type="fix" issue="617">
        Fixed null pointer exception in MultiplexedMeasurement.
      </action>
      <action dev="luc" type="fix" issue="575">
        Allow users to provide custom convergence checkers for
        batch least squares orbit determination.
      </action>
      <action dev="luc" type="add" issue="614">
        Added multiplexed measurements.
      </action>
      <action dev="luc" type="fix" issue="616">
        Fixed missed changes updates in ParameterDriversList embedding
        other ParameterDriversList instances.
      </action>
      <action dev="luc" type="update">
        Moved tutorials to a separate sister project.
      </action>
      <action dev="bryan" type="add" due-to="Shiva Iyer">
        Added Laplace method for initial orbit determination.
      </action>
      <action dev="bryan" type="fix" issue="612">
        Fixed DSST orbit determination tutorial.
      </action>
      <action dev="bryan" type="add" issue="610">
        Added IRNSS orbit propagator.
      </action>
      <action dev="bryan" type="add" issue="608">
        Added support for RINEX 3.04 files.
      </action>
      <action dev="gabb" type="fix" issue="533">
        Fixed bugs in the derivatives computation in IodGooding.
        Fixed bugs in IodLambert when there's more than an half revolution
        between start and final position.
      </action>
      <action dev="bryan" type="fix" issue="604">
        Fixed parsing of compact RINEX files with wrong key in header
        produced by some Septentrio receivers.
      </action>
      <action dev="luc" type="fix" issue="603">
        Fixed parsing of compact RINEX files with missing types in header
        produced by some Septentrio receivers.
      </action>
      <action dev="evan" type="fix" issue="589">
        Improve performance of AggregateBoundedPropagator by factor of 2.
      </action>
      <action dev="luc" type="fix" issue="600">
        Fixed parsing of compact RINEX files with many observation types.
      </action>
      <action dev="bryan" type="fix">
        Fixed poor design of GLONASS numerical propagator.
      </action>
      <action dev="luc" type="fix" issue="599">
        Fixed an issue in projection to flat ellipse.
      </action>
      <action dev="bryan" type="fix" issue="598">
        Added lazily addition of Newtonian attraction to the DSST and
        numerical propagator builders.
      </action>
      <action dev="luc" type="add" issue="595">
        Added EllipticalFieldOfView (with two different ways to define the
        ellipticity constraint) that can be used in FieldOfViewDetector,
        GroundFieldOfViewDetector and FootprintOverlapDetector.
      </action>
      <action dev="luc" type="add">
        Fields of view with regular polygonal shape can now be built either
        based on a defining cone inside the Fov and touching it at edges
        middle points, or based on a defining cone outside the Fov and touching
        it at vertices.
      </action>
      <action dev="luc" type="add" issue="594">
        Added CircularFieldOfView that can be used in FieldOfViewDetector,
        GroundFieldOfViewDetector and FootprintOverlapDetector.
      </action>
      <action dev="luc" type="add">
        Set up a general hierarchy for Field Of View with various shapes. At
        start, it includes DoubleDihedraFieldOfView and PolygonalFieldOfView.
      </action>
      <action dev="luc" type="add" issue="592">
        Added FilesListCrawler to load files from an explicit list.
      </action>
      <action dev="evan" type="fix" issue="583">
        Fix AbsoluteDate.compareTo() for future/past infinity.
      </action>
      <action dev="luc" type="fix" issue="588">
        Fixed wrong handling of spacecraft states in multi-satellites orbit determination
        and multi-satellite measurements generation.
      </action>
      <action dev="bryan" type="fix" issue="585">
        Improved contributing guide.
      </action>
      <action dev="petrus" type="fix" issue="570">
        Make FieldOfView.getFootprint public.
      </action>
      <action dev="bryan" type="add">
        Added combination of measurements.
      </action>
      <action dev="bryan" type="fix">
        Fix values of GPS C2D, L2D, D2D and S2D frequencies.
      </action>
      <action dev="bryan" type="add">
        Add Nequick ionospheric model.
      </action>
      <action dev="luc" type="fix" issue="581">
        Fixed spurious empty line insertion during Rinex 2 decompression
        when the number of observations per satellite is a multiple of 5
      </action>
      <action dev="luc" type="fix" issue="580">
        Fixed decompression of very small negative values in Hatanaka
        Compact RINEX format.
      </action>
      <action dev="luc" type="fix" issue="578">
        Orbit determination tutorials (and tests too) now supports compressed
        measurement files (gzip, Unix compress, Hatanaka Compact RINEX).
      </action>
      <action dev="luc" type="fix" issue="579">
        Handle properly special events flags in Hatanaka Compact RINEX format.
      </action>
      <action dev="luc" type="fix" issue="483">
        Reset additional state changed by event handlers and not managed by any
        additional state providers.
      </action>
      <action dev="luc" type="add" issue="472">
        Added support for Hatanaka Compact RINEX format.
      </action>
      <action dev="luc" type="fix" issue="574">
        Cope with input stream readers that keep asking for new bytes after end
        of Unix compressed files has been reached.
      </action>
      <action dev="luc" type="fix" issue="573">
        Added detection of some corrupted Unix-compressed files.
      </action>
      <action dev="bryan" type="fix" issue="572">
        Fixed the Saastamoinen model when station altitude is bigger than 5000.0 meters.
      </action>
      <action dev="luc" type="fix" issue="568">
        Fixed too fast step increase in a bracketing attempt.
      </action>
      <action dev="luc" type="add">
        Added phase measurement builder.
      </action>
      <action dev="luc" type="add">
        Added getWavelength in GNSS Frequency.
      </action>
    </release>
    <release version="10.0" date="2019-06-24"
             description="Orekit 10.0 is a major new release. It includes DSST OD,
             propagation in non-inertial frames, specialized propagators for GNSS
             constellations, a new ionospheric model, modeling for phase measurements, the
             LAMBDA method for phase ambiguity resolution, Shapiro effect for range
             measurements, improved documentation, as well as several other new features
             and bug fixes. This release fixes a security denial of service bug regarding
             itrf-versions.conf present since Orekit 9.2. Some APIs have incompatibly
             changed since the 9.X series including the format of itrf-versions.conf,
             removal of deprecated methods, reorganization of the models package, as well
             as updates to AbstractDetector, AbstractGNSSAttitudeProvider, DragSensitive,
             RadiationSensitive, and ZipJarCrawler. See the list below for a full
             description of the changes.">
      <action dev="evan" type="fix">
        Fix  name of GLONASS G2 frequency.
      </action>
      <action dev="luc" type="fix" >
        Fixed accuracy of dates conversions from java dates.
      </action>
      <action dev="evan" type="fix" issue="566">
        Make ITRFVersionLoader public.
      </action>
      <action dev="bryan" type="fix" issue="564">
        Fixed private argument of getLLimits() abstract method.
      </action>
      <action dev="bryan" type="fix" issue="565">
        Fixed static loading of UTC for GLONASS reference epoch.
      </action>
      <action dev="luc" type="fix" issue="547">
        Added a tile/sampling aiming direction that diverts singularity outside of a
        area of interest. This is mainly useful when sampling areas of interest that
        cover the pole as the pole is singular for classical aiming directions (constant
        azimuth or along track).
      </action>
      <action dev="luc" type="update" >
        Removed latitude limitation in AlongTrackAiming. If latitude is above (resp. below)
        the maximum (resp. minimum) latitude reached by the defining orbit, then aiming
        will be towards East for prograde orbits and towards West for retrograde orbits.
      </action>
      <action dev="bryan" type="fix">
        Fixes broken links on Orekit JavaDoc.
      </action>
       <action dev="pascal" type="fix" issue="558">
        Fixes broken links on Maven site.
      </action>
      <action dev="luc" type="fix" issue="559">
        Take into account changes in MSAFE files names published by NASA.
      </action>
      <action dev="bryan" type="add">
        Add Global Ionosphere Map model.
      </action>
      <action dev="maxime" type="add" issue="554">
        Added propagation in inertial frame.
      </action>
      <action dev="luc" type="fix" issue="557">
        Improved documentation about DatesSelector not being reusable across several
        schedulers during measurements generation.
      </action>
      <action dev="evan" type="fix">
        Fix some possible NPEs in AntexLoader, FieldAngularCoordinates.
      </action>
      <action dev="evan" type="fix">
        Fix locale dependent comparisons in SP3File, TDMParser, and YUMAParser.
      </action>
      <action dev="evan" type="fix">
        Ensure opened streams are closed in ZipJarCrawler, DTM2000, IERSConventions, and
        OceanLoadDeformationCoefficients.
      </action>
      <action dev="bryan" type="add">
        Add DSST Orbit Determination for both Kalman Filter and Batch Least Squares estimator.
      </action>
      <action dev="romaric" type="add">
        Add a events detector based on the geomagnetic field intensity at the satellite altitude
        or at sea level above the satellite, and the associated tests
      </action>
      <action dev="maxime" type="update" issue="549">
        Deleted deprecated methods in EclipseDetector.
      </action>
      <action dev="romaric" type="fix" issue="553">
        Fix the bug of attitude transition with Ephemeris propagator
        by adding a way for the LocalPVProvider to get the attitude at the end of the transition
      </action>
      <action dev="petrus" type="update" issue="518">
        Changing AbstractGNSSAttitudeProvider from public to package-private.
      </action>
      <action dev="romaric" type="fix" issue="551">
        Fix the bug of attitude transition with analytical propagator 
        by refreshing the attitude after the events triggering
      </action>
      <action dev="romaric" type="fix" issue="552">
        Fix the bug of attitude transition if a reset occurs during the transition
        by adding margins to the reset of TimeSpanMap to keep the one corresponding to the "after" attitude law.
      </action>
      <action dev="bryan" type="add" issue="522">
        Generalized the GPSPropagator class to handle all GNSS constellations using
        the same algorithm.
      </action>
      <action dev="bryan" type="add" issue="519">
        Added numerical and analytical GLONASS propagators.
      </action>
      <action dev="luc" type="add" >
        Added ambiguity resolution for phase measurements.
        This feature is not complete yet and is considered experimental.
      </action>
      <action dev="bryan" type="update" issue="548">
        Reorganized models package by adding new sub-packages.
      </action>
      <action dev="maxime" type="update" issue="546">
        Updated Hipparchus dependency to version 1.5 in pom.xml file.
      </action>
      <action dev="maxime" type="update" issue="514">
        Deleted unused DerivativeStructure acceleration computation methods.
        In interfaces radiationPressureAcceleration and dragAcceleration, and all their implementations and their tests.
      </action>
      <action dev="evan" type="update" issue="543">
        Change format of itrf-versions.conf to use prefix matching instead of Regular
        Expression matching. All existing itrf-versions.conf files will need to be
        updated. This is to avoid a potential denial of service where a crafted
        itrf-versions.conf could cause the application to hang.
      </action>
      <action dev="evan" type="update" issue="543">
        ZipJarCrawler now uses "!/" to denote the start of the path within the archive
        which matches the convention used by JarURLConnection. ZipJarCrawler used to use
        "!".
      </action>
      <action dev="bryan" type="fix" issue="544" due-to="Josef Probst">
        Fixed endless loop on GPSPropagator and (Field)KeplerianOrbit.
      </action>
      <action dev="maxime" type="add" issue="403">
        Added tests for class UnivariateProcessNoise.
        Working tests for non-Cartesian orbit propagation are still needed.
      </action>
      <action dev="maxime" type="fix" issue="514">
        Deprecated unused DerivativeStructure acceleration computation methods.
        In interfaces radiationPressureAcceleration and dragAcceleration, and all their implementations and their tests. 
      </action>
      <action dev="luc" type="add" issue="536">
        Take target radius into account in CircularFieldOfViewDetector and FieldOfViewDetector.
      </action>
      <action dev="maxime" type="fix" issue="539">
        Fixed DTM2000.getDensity method, made it independent of user time zone.
      </action>
      <action dev="luc" type="add" issue="535">
        Take occulting body flattening into account in eclipse detector.
      </action>
      <action dev="maxime" type="fix" issue="538" due-to="Dorian Gegout">
        Fixed default method compareTo in interface ComparableMeasurement.
      </action>
      <action dev="luc" type="add" issue="532">
        Added Shapiro effect modifier for Range and InterSatelliteRange measurements.
      </action>
      <action dev="evan" type="update" issue="389">
        Fix type parametrization of AbstractDetector so that multiple with* methods can be
        called when the type parameter is '?'.
      </action>
      <action dev="evan" type="remove" issue="506">
        Remove EventHandler.Action and FieldEventHandler.Action. Use
        org.hipparchus.ode.events.Action instead.
      </action>
      <action dev="bryan" type="update" issue="527">
        Changed API for magnetic field model to a SI base unit API.
      </action>
      <action dev="evan" type="fix">
        OrekitException preserves the stack trace when formatting the message throws
        another exception.
      </action>
      <action dev="luc" type="remove" issue="530">
        Event detectors, field of view and attitude providers are not serializable anymore.
      </action>
      <action dev="bryan" type="update" issue="526">
        Replaced private class BilinearInterpolatingFunction of Saastamoinen model
        by the one of Hipparchus
      </action>
      <action dev="evan" type="add" issue="507">
        Add Action.RESET_EVENTS to check all detectors for events without recomputing the
        propagation step.
      </action>
      <action dev="evan" type="add" issue="507">
        Add Action.RESET_EVENTS to check all detectors for events without recomputing the
        propagation step.
      </action>
      <action dev="evan" type="add" issue="507">
        Add toString() implementations to SpacecraftState, RecordAndContinue.Event and
        Field versions.
      </action>
      <action dev="evan" type="add" issue="507">
        Add Field version of RecordAndContinue.
      </action>
      <action dev="evan" type="add" issue="507">
        Add Field version of LatitudeCrossingDetector.
      </action>
      <action dev="luc" type="update">
        Removed classes and methods deprecated in the 9.X series.
      </action>
      <action dev="luc" type="fix" issue="528" due-to="Gowtham Sivaraman">
        Fixed parsing of clock in SP3 files.
      </action>
    </release>
    <release version="9.3.1" date="2019-03-16" description="Version 9.3.1 is a minor version of Orekit.
    It fixes an issue with GPS week rollover.">
      <action dev="luc" type="add" issue="534">
        Handle GPS week rollover in GPSDate.
      </action>
    </release>
    <release version="9.3" date="2019-01-25" description="Version 9.3 is a minor version of Orekit.
    It includes both new features and bug fixes. New features introduced in 9.3 are: a new GPSDate class,
    changed OrekitException from checked to unchecked exceptions, parameter drivers scales and reference
    value can be changed, access to Kalman filter internal matrices, position-only measurements in orbit determination,
    support for unofficial versions 2.12 and 2.20 of Rinex files (mainly for spaceborne receivers),
    direct building of appropriate attitude law with eclipses for all GNSS satellite types, inter-satellites
    view detector, measurement generation feature, possibility fo use Marshall Solar Activity Future Estimation
    to feed NRL MSISE 2000 atmosphere model, new tropospheric models: Mendes-Pavlis, Vienna 1, Vienna 3, estimated model,
    new mapping functions for tropospheric effect: Global Mapping Function, Niell Mapping Function, Global
    Pression Temperature Models GPT and GPT2, possibility to estimate tropospheric zenith delay,
    clock offset that can be estimated (both for ground station and satellite clocks).">
      <action dev="luc" type="add" issue="516">
        Added a way to manage clock corrections from GPSPropagator.
      </action>
      <action dev="bryan" type="add" issue="498">
        Added several tropospheric models: Mendes-Pavlis, Vienna 1, Vienna 3, estimated model
        where the total zenith delay can be estimated during Orbit Determination.
      </action>
      <action dev="bryan" type="add" issue="498">
        Added Global Mapping Function and Niell Mapping Function to be used with tropospheric
        models.
      </action>
      <action dev="luc" type="add" issue="515">
        Added clock offset parameter at satellites level for orbit determination.
      </action>
      <action dev="luc" type="add" issue="513">
        Added clock offset parameter at ground stations level for orbit determination.
      </action>
      <action dev="bryan" type="add" issue="512">
        Added weather model Global Pressure and Temperature 2.
      </action>
      <action dev="bryan" type="add" issue="511">
        Added weather model Global Pressure and Temperature.
      </action>
      <action dev="luc" type="fix" issue="510">
        Fixed dropped derivatives in TimeStampedFieldPVCoordinates.shiftedBy(dt).
      </action>
      <action dev="luc" type="fix" issue="509">
        Fixed scaling error in ParameterFunction differentiation.
      </action>
      <action dev="luc" type="fix" issue="508">
        Fixed inconsistency leading to inaccuracies in conversions from AbsoluteDate to FieldAbsoluteDate.
      </action>
      <action dev="pascal" type="fix" issue="495">
        The MarshallSolarActivityFutureEstimation class implements
        the NRLMSISE00InputParameters interface.
      </action>
      <action dev="evan" type="fix" issue="486">
        Make FieldTransform.shiftedBy(T) public.
      </action>
      <action dev="evan" type="fix" issue="496">
        Fix JavaDoc for TimeComponents.getSecond().
      </action>
      <action dev="evan" type="update" issue="501">
        Deprecate GFunction in favor of ToDoubleFunction.
      </action>
      <action dev="luc" type="add" issue="494">
        Added a measurements generation feature for use with orbit determination.
        Fixes issue #494
      </action>
      <action dev="luc" type="add">
        Added adapter for event detectors, allowing to wrap existing detector
        while changing their behaviour.
      </action>
      <action dev="luc" type="add">
        Added ground at night detector.
      </action>
      <action dev="luc" type="add">
        Added inter-satellites direct view detector.
      </action>
      <action dev="luc" type="add">
        Added constants defined by IAU 2015 resolution B3 for Sun, Earth and Jupiter.
      </action>
      <action dev="luc" type="add" issue="500">
        Added retrieval of full time span (start time, end time and data) containing
        a specified date in TimeSpanMap.
        Fixes issue #500
      </action>
      <action dev="luc" type="add">
        Added direct building of attitude provider from GNSS satellite type.
      </action>
      <action dev="luc" type="add">
        Added parsing of unofficial versions 2.12 and 2.20 of Rinex files
        (used by some spaceborne receivers like IceSat 1).
      </action>
      <action dev="luc" type="add">
        Added a way to retrieve Rinex header directly from the observations data set.
      </action>
      <action dev="luc" type="add">
        Added position-only measurements in orbit determination.
      </action>
      <action dev="luc" type="fix" issue="491">
        Allow parsing of SP3 files that use non-predefined orbit types.
        Fixes issue #491.
      </action>
	  <action dev="maxime" type="add" issue="485">
        Added access to Kalman filter matrices.
		KalmanEstimation interface now has methods returning the physical values of:
		state transition matrix phi, measurement matrix H, innovation matrix S and Kalman gain matrix K.
		The methods are implemented in Model class. A class ModelTest was added to test these values.
		Fixes issue #485
      </action>
      <action dev="luc" type="fix" issue="492" due-to="Lebas">
        Fixed error message for TLE with incorrect checksum.
        Fixes issue #492.
      </action>
      <action dev="maxime" type="fix" issue="490">
        Fixed reference value of parameter drivers updating in Kalman filter. 
        When resetting the orbit in the propagator builder, the reference values
        of the drivers are now reset too.
        Fixes issue #490.
      </action>
      <action dev="maxime" type="add" issue="489">
        Made ParameterDriver class fully mutable.
        By adding setters for attributes scale, reference, minimum and maximum values.
        Fixes issue #489.
      </action>
      <action dev="maxime" type="fix" issue="488">
        Fixed method unNormalizeStateVector in Model class of Kalman estimator.
        Previous value did not take into account the reference values of the drivers.
        Fixes issue #488.
      </action>
      <action dev="luc" type="fix" issue="484" due-to="Yannick Jeandroz">
        Changed OrekitException from checked to unchecked exception.
        Most functions do throw such exceptions. As they are unchecked, they are
        not advertised in either `throws` statements in the function signature or
        in the javadoc. So users must consider that as soon as they use any Orekit
        feature, an unchecked `OrekitException` may be thrown. In most cases, users
        will not attempt to recover for this but will only use them to display or
        log a meaningful error message.
        Fixes #484.
      </action>
      <action dev="luc" type="fix" issue="480">
        Added GPSDate class to convert back and forth with AbsoluteDate.
        Fixes #480.
      </action>
      <action dev="evan" type="fix" issue="476">
        Fix generics in EventEnablingPredicateFilter.
        Fixes #476.
      </action>
      <action dev="maxime" type="fix" issue="473">
        Fixed wrong values of radec generated in AngularRaDecMeasurementCreator.
        Fixed wrong values of range rate generated in RangeRateMeasurementCreator.
        Added tests that check the values of measurements for each type of measurement.
        Upgraded precision in Kalman and batch least-squares OD tests that are using range-rate and radec measurements.
        Fixes issue #473.
      </action>
      <action dev="luc" type="fix">
        Derivatives with respect to mass are not computed anymore since several versions,
        some remnants of former computation remained and have now been removed.
      </action>
    </release>
    <release version="9.2" date="2018-05-26" description="Version 9.2 is a minor release of Orekit.
    It introduces several new features and bug fixes. New features introduced in version 9.2 are
    Kalman filter for orbit determination, loading of RINEX files, loading of ANTEX files, loading
    of version d of SP3 files (version a to c were already supported), on-the-fly decompression of .Z
    files, code measurements, phase measurements (but only a very basic implementation for now),
    specific attitude laws (GPS, GLONASS, GALILEO, BEIDOU) with midnight/noon turns, possibility to
    use backward propagation in LS orbit determination, support for any ITRF version, even if EOP
    files do not match the desired version, attitude overriding in constant thrust maneuvers,
    FunctionalDetector, filtering mechanism to insert specific decompression or deciphering algorithms
    during data loading, frames for Lagrange L1 and L2 point for any two related celestial bodies.
    WARNING: phase measurements, GNSS attitude and time-dependent process noise are considered
    experimental features for now, they should not be used yet for operational systems.
    Several bugs have been fixed.">
      <action dev="luc" type="fix">
        Fixed missing eclipse detectors in field version of Solar radiation pressure.
        Fixes issue #366.
      </action>
      <action dev="evan" type="fix">
        Fixed issue where EventHandler.init() was never called.
        Fixes issue #471.
      </action>
      <action dev="luc" type="fix">
        Fixed error in relative humidity units in Marini-Murray tropospheric model.
        Fixes issue #352.
      </action>
      <action dev="luc" type="fix">
        Fixed DSST events detection in the osculating case.
        Fixes issue #398.
      </action>
      <action dev="luc" type="fix">
        Allow several TLE with same date in TLESeries.
        Fixes issue #411.
      </action>
      <action dev="luc" type="fix">
        Fixed compilation problems with JDK 1.8
        Fixes issue #462.
      </action>
      <action dev="luc" type="add" >
        Added specific attitude mode for GNSS satellites: GPS (block IIA, block IIF, block IIF),
        GLONASS, GALILEO, BEIDOU (GEO, IGSO, MEO). This is still considered experimental as there
        are some problems when Sun crosses the orbital plane during a midnight/noon turn maneuver
        (which is a rare event but nevertheless occurs)
      </action>
      <action dev="luc" type="add" >
        Added natural order for observed measurements primarily based on
        chronological order, but with also value comparisons if measurements
        are simultaneous (which occurs a lot in GNSS), and ensuring no
        measurements are lost if stored in SortedSet
      </action>
      <action dev="luc" type="add" due-to="Albert Alcarraz García">
        Added GNSS code measurements
      </action>
      <action dev="luc" type="add" due-to="Albert Alcarraz García">
        Added GNSS phase measurements (very basic implementation for now, not usable as is)
      </action>
      <action dev="luc" type="add" due-to="Albert Alcarraz García">
        Added loading of RINEX observation files (versions 2 and 3)
      </action>
      <action dev="luc" type="fix">
        Fixed compression table reset problem in .Z files
        Fixes issue #450.
      </action>
      <action dev="maxime" type="fix">
        Fixed de-activation of event detection.
        In the propagate(startDate, endDate) function of class "AbstractIntegratedPropagator",
        for dates out of the time interval defined by ]startDate, endDate].
        Fixes issue #449.
      </action>
      <action dev="luc" type="add">
        Added support for loading Unix-compressed files (ending in .Z).
        This file compression algorithm is still widely used in the GNSS
        community (SP3 files, clock files, Klobuchar coefficients...)
        Fixes issue #447.
      </action>
      <action dev="luc" type="add">
        Added a customizable filtering capability in data loading.
        This allows users to insert layers providing features like
        custom decompression algorithms, deciphering, monitoring...
        Fixes issue #446.
      </action>
      <action dev="luc" type="add">
        Allow direct retrieval of rotation part without derivatives from
        LOFType without computing the full transform from inertial frame.
      </action>
      <action dev="maxime" type="fix">
        Added a provider for time-dependent process noise in Kalman estimator.
        This providers allow users to set up realistic models where the process
        noise increases in the along track direction.
        Fixes issue #403.
      </action>
      <action dev="maxime" type="add">
        Increased visibility of attributes in ConstantThrustManeuver class.
        Added getters for all attributes. Also added an attribute name that
        allows the differentiation of the maneuvers, both from a parameter driver
        point of view and from a force model point of view.
        Fixes issue #426.
      </action>
      <action dev="maxime" type="add">
        Increased visibility of attributes in propagator builders.
        By adding getters for all attributes in NumericalPropagatorBuilder
        and AbstractPropagatorBuilder.
        Also made the method findByName in ParameterDriversList public.
        Fixes issue #425.
      </action>
      <action dev="luc" type="fix">
        Ensure the correct ITRF version is used in CCSDS files, regardless
        of the EOP source chosen, defaulting to ITRF-2014.
      </action>
      <action dev="luc" type="fix">
        Split initial covariance matrix and process noise matrix in two
        methods in the covariance matrix provider interface.
      </action>
      <action dev="luc" type="add">
        Added VersionedITRF frame that allow users with needs for very high
        accuracy to specify which ITRF version they want, and stick to it
        regardless of their EOP source.
        Fixes issue #412.
      </action>
      <action dev="luc" type="add">
        Added an itrf-versions.conf configuration file allowing to specify
        which ITRF version each EOP file defines for which date
      </action>
      <action dev="luc" type="add">
        EOP history now contains the ITRF version corresponding to each
        EOP entry on a per date basis
      </action>
      <action dev="luc" type="add">
        Added an ITRFVersion enumerate to simplify conversion between ITRF frames,
        even when no direct Helmert transformation is available
      </action>
      <action dev="luc" type="add">
        Added TransformProviderUtility to reverse or combine TransformProvider instances.
      </action>
      <action dev="luc" type="add">
        Allow attitude overriding during constant-thrust maneuvers.
        Fixes issue #410.
      </action>
      <action dev="luc" type="fix">
        Fixed out-of-sync attitude computation near switch events in AttitudeSequence.
        Fixes issue #404.
      </action>
      <action dev="luc" type="add">
        Added a method to extract sub-ranges from TimeSpanMap instances.
      </action>
      <action dev="luc" type="fix">
        Fixed TLE creation with B* coefficients having single digits like 1.0e-4.
        Fixes issue #388.
      </action>
      <action dev="evan" type="add">
        Add FunctionalDetector.
      </action>
      <action dev="luc" type="add">
        Added handling of IGS ANTEX GNSS antenna models file.
      </action>
      <action dev="luc" type="add">
        Added support for SP3-d files.
      </action>
      <action dev="luc" type="fix">
        Improved SP3 files parsing.
        Some files already operationally produced by IGS Multi-GNSS Experiment (MGEX)
        exceed the maximum number of satellites supported by the regular SP3-c file
        format (which is 85 satellites) and extended the header, without updating the
        format version to SP3-d, which specifically raises the 85 satellites limitation.
        Fixes issue #376.
      </action>
      <action dev="maxime" type="add">
        Allow backward propagation in batch LS orbit determination.
        Fixes issue #375.
      </action>
      <action dev="maxime" type="add">
        Added covariance matrix to PV measurements.
        Fixes issue #374.
      </action>
      <action dev="luc" type="fix">
        Fixed issue when converting very far points (such as Sun center) to geodetic coordinates.
        Fixes issue #373.
      </action>
      <action dev="luc" type="add" >
        Added more conversions between PV coordinates and DerivativeStructure.
        This simplifies for example getting the time derivative of the momentum.
      </action>
      <action dev="maxime" type="fix">
        Fixed weights for angular measurements in W3B orbit determination.
        Fixed in test and tutorial.
        Fixes issue #370.
      </action>
      <action dev="luc" type="add" due-to="Julio Hernanz">
        Added frames for L1 and L2 Lagrange points, for any pair of celestial bodies.
      </action>
    </release>
    <release version="9.1" date="2017-11-26"
             description="Version 9.1 is a minor release of Orekit. It introduces a few new
             features and bug fixes. New features introduced in version 9.1 are some
             frames in OEM parser, retrieval of EOP from frames and ground station displacements
             modelling (both displacements due to tides and displacements due to ocean loading),
             and retrieval of covariance matrix in orbit determination. Several bugs have been fixed.
             Version 9.1 depends on Hipparchus 1.2.">
      <action dev="evan" type="add">
        Added ITRF2005 and ITRF2008 to the frames recognized by OEMParser.
        Fixes issue #361.
      </action>
      <action dev="evan" type="fix">
        Fixed FiniteDifferencePropagatorConverter so that the scale factor is only applied
        once instead of twice.
        Fixes issue #362.
      </action>
      <action dev="maxime" type="fix">
        Fixed derivatives computation in turn-around range ionospheric delay modifier.
        Fixes issue #369.
      </action>
      <action dev="evan" type="fix">
        Disabled XML external resources when parsing rapid XML TDM files.
        Part of issue #368.
      </action>
      <action dev="evan" type="fix">
        Disabled XML external resources when parsing rapid XML EOP files.
        Part of issue #368.
      </action>
      <action dev="evan" type="fix">
        Fixed NPE in OrekitException when localized string is null.
      </action>
      <action dev="luc" type="fix">
        Fixed a singularity error in derivatives for perfectly circular orbits in DSST third body force model.
        Fixes issue #364.
      </action>
      <action dev="luc" type="fix" due-to="Lucian Bărbulescu">
        Fixed an error in array size computation for Hansen coefficients.
        Fixes issue #363.
      </action>
      <action dev="luc" type="add">
        Added a way to retrieve EOP from frames by walking the frames hierarchy tree
        using parent frame links. This allows to retrieve EOP from topocentric frames,
        from Earth frames, from TOD...
      </action>
      <action dev="luc" type="add">
        Take ground stations displacements into account in orbit determination.
        The predefined displacement models are the direct effect of solid tides
        and the indirect effect of ocean loading, but users can add their own models
        too.
      </action>
      <action dev="luc" type="add">
        Added ground stations displacements due to ocean loading as per IERS conventions,
        including all the 342 tides considered in the HARDISP.F program.
        Computation is based on Onsala Space Observatory files in BLQ format.
      </action>
      <action dev="luc" type="add">
        Added ground points displacements due to tides as per IERS conventions.
        We have slightly edited one entry in table 7.3a from IERS 2010 conventions
        to fix a sign error identified by Dr. Hana Krásná from TU Wien (out of phase
        radial term for the P₁ tide, which is -0.07mm in conventions when it should be
        +0.07mm). This implies that our implementation may differ up to 0.14mm from
        other implementations.
      </action>
      <action dev="luc" type="fix">
        Avoid intermixed ChangeForwarder instances calling each other.
        Fixes issue #360.
      </action>
      <action dev="maxime" type="fix">
        Modified the way the propagation parameter drivers are mapped in the
        Jacobian matrix in class "Model".
        Added a test for multi-sat orbit determination with estimated
        propagation parameters (µ and SRP coefficients).
        Fixes issue #354.
      </action>
      <action dev="luc" type="fix">
         Added a convenience method to retrieve covariance matrix in
         physical units in orbit determination.
         Fixes issue #353.
      </action>
      <action dev="luc" type="fix" due-to="Rongwang Li">
         Fixed two errors in Marini-Murray model implementation.
         Fixes issue #352.
      </action>
      <action dev="luc" type="fix">
         Prevent duplicated Newtonian attraction in FieldNumericalPropagator.
         Fixes issue #350.
      </action>
      <action dev="luc" type="fix">
         Copy additional states through impulse maneuvers.
         Fixes issue #349.
      </action>
      <action dev="luc" type="fix">
         Removed unused construction parameters in ShiftingTransformProvider
         and InterpolatingTransformProvider.
         Fixes issue #356.
      </action>
      <action dev="luc" type="fix">
         Fixed wrong inertial frame for Earth retrieved from CelestialBodyFactory.
         Fixes issue #355.
      </action>
      <action dev="luc" type="update">
        Use a git-flow like branching workflow, with a develop branch for bleeding-edge
        development, and master branch for stable published versions.
      </action>
    </release>
    <release version="9.0.1" date="2017-11-01"
            description="Version 9.0.1 is a patch release of Orekit.
            It fixes security issus 368.">
      <action dev="evan" type="fix">
        Disabled XML external resources when parsing rapid XML TDM files.
        Part of issue #368.
      </action>
      <action dev="evan" type="fix">
        Disabled XML external resources when parsing rapid XML EOP files.
        Part of issue #368.
      </action>
    </release>
    <release version="9.0" date="2017-07-26"
             description="Version 9.0 is a major release of Orekit. It introduces several new
             features and bug fixes. New features introduced in version 9.0 are Taylor algebra
             propagation (for high order uncertainties propagation or very fast Monte-Carlo
             studies), multi-satellites orbit determination, parallel multi-satellites propagation,
             parametric accelerations (polynomial and harmonic), turn-around measurements,
             inter-satellite range measurements, rigth ascension/declination measurements,
             Antenna Phase Center measurements modifiers, EOP estimation in precise orbit
             determination, orbit to attitude coupling in partial derivatives, parsing of CCSDS
             Tracking Data Messages, parsing of university of Bern Astronomical Institute files
             for Klobuchar coefficients, ITRF 2014, preservation of non-Keplerian orbits derivatives,
             JB2008 atmosphere model, NRL MSISE 2000 atmosphere model, boolean combination of events
             detectors, ephemeris writer, speed improvements when tens of thousands of measurements
             are used in orbit determination, Danish translations. Several bugs have been fixed.">
     <action dev="luc" type="add">
       Added on-board antenna phase center effect on inter-satellites range measurements.
     </action>
     <action dev="luc" type="add">
       Added on-board antenna phase center effect on turn-around range measurements.
     </action>
     <action dev="luc" type="add">
       Added on-board antenna phase center effect on range measurements.
     </action>
     <action dev="luc" type="update">
       Moved Bias and OutlierFilter classes together with the other estimation modifiers.
     </action>
     <action dev="luc" type="update">
       Forced states derivatives to be dimension 6 rather than either 6 or 7. The
       additional mass was not really useful, it was intended for maneuvers calibration,
       but in fact during maneuver calibration we adjust either flow rate or specific
       impulse but not directly mass itself. 
     </action>
      <action dev="luc" type="add">
        Added parametric acceleration force models, where acceleration amplitude is a
        simple parametric function. Acceleration direction is fixed in either inertial
        frame, or spacecraft frame, or in a dedicated attitude frame overriding spacecraft
        attitude. The latter could for example be used to model solar arrays orientation if
        the force is related to solar arrays). Two predefined implementations are provided,
        one for polynomial amplitude and one for harmonic amplitude. Users can add other
        cases at will. This allows for example to model the infamous GPS Y-bias, which is
        thought to be related to a radiator thermal radiation.
      </action>
      <action dev="luc" type="remove">
        Removed obsolete Cunningham and Droziner attraction models. These models have
        been superseded by Holmes-Featherstone attraction model available since 2013
        in Orekit.
      </action>
      <action dev="luc" type="update">
        Take orbit to attitude coupling into account in the partial derivatives for all attitude modes.
        Fixes issue #200.
      </action>
      <action dev="luc" type="update">
        Merged FieldAttitudeProvider into AttitudeProvider.
      </action>
      <action dev="luc" type="update">
        Simplified ForceModel interface. It does not require dedicated methods anymore for
        computing derivatives with respect to either state or parameters.
      </action>
      <action dev="luc" type="remove">
        Removed Jacchia-Bowman 2006 now completely superseded by Jacchia-Bowman 2008.
      </action>
      <action dev="luc" type="update">
        Make Jacchia-Bowman 2008 thread-safe and field-aware.
      </action>
      <action dev="luc" type="update">
        Make NRL MSISE 2000 thread-safe and field-aware.
      </action>
      <action dev="luc" type="update">
        Make DTM2000 thread-safe and field-aware.
      </action>
      <action dev="luc" type="add">
        Added support for ITRF 2014.
        As of mid-2017, depending on the source of EOP, the ITRF retrieved using
        FramesFactory.getITRF will be either ITRF-2014 (if using EOP 14 C04) or
        ITRF-2008 (if using EOP 08 C04, bulletins A, bulletins B, or finals .all).
        If another ITRF is needed, it can be built using HelmertTransformation.
      </action>
      <action dev="luc" type="remove">
        Removed classes and methods deprecated in 8.0.
      </action>
      <action dev="luc" type="add">
        Added coordinates of all intermediate participants in estimated measurements.
        This will allow estimation modifiers to get important vectors (sighting
        directions for example) without recomputing everything from the states.
      </action>
      <action dev="luc" type="add">
        Added a multi-satellites orbit determination feature.
      </action>
      <action dev="luc" type="add">
        Added one-way and two-way inter-satellites range measurements.
      </action>
      <action dev="luc" type="fix" due-to="Glenn Ehrlich">
        Avoid clash with Python reserved keywords and, or and not in BooleanDetector.
      </action>
      <action dev="luc" type="add" due-to="Maxime Journot">
        Added right ascension and declination angular measurements.
      </action>
      <action dev="luc" type="add">
        Added a parallel propagation feature for addressing multi-satellites needs.
        Propagators of different types (analytical, semi-analytical, numerical,
        ephemerides ...) can be mixed at will.
      </action>
      <action dev="luc" type="fix">
        Fixed Gaussian quadrature inconsistent with DSST theory when orbit derivatives are present.
        Fixes issue #345.
      </action>
      <action dev="luc" type="fix">
        Fixed infinite recursion when attempting two orbit determinations in row.
        Fixes issue #347.
      </action>
      <action dev="luc" type="add" due-to="Lars Næsbye Christensen">
        Added Danish translations.
        Fixes issue #346.
      </action>
      <action dev="luc" type="add" >
        Allow estimation of polar motion (offset plus linear drift) and prime meridian
        correction (offset plus linear drift) in orbit determination. This is essentially
        equivalent to add correction to the xp, yp, dtu1 and lod Earth Orientation Parameters.
      </action>
      <action dev="luc" type="add">
        Parameters in orbit determination can be associated with a per-parameter reference date.
      </action>
      <action dev="luc" type="fix">
        Fixed wrong generation of FieldTransforms by time stamped cache, when generation
        happens backward in time.
        Fixes issue #344.
      </action>
      <action dev="luc" type="update">
        Improved computation ground station parameters derivatives
        in orbit determination.
      </action>
      <action dev="luc" type="update" >
        Use automatic differentiation for all orbit determination measurements types.
        This allows simpler evolutions to estimate parameters for which derivatives
        are not straightforward to compute; some of these parameters are needed for
        precise orbit determination.
      </action>
      <action dev="luc" type="add" due-to="Maxime Journot">
        Added parsing of University of Bern Astronomical Institute files for α and β Klobuchar coefficients.
      </action>
      <action dev="luc" type="add" due-to="Maxime Journot">
        Added parsing of CCSDS TDM (Tracking Data Messages) files, both text and XML.
      </action>
      <action dev="luc" type="fix" due-to="Florentin-Alin Butu">
        Fixed lighting ratio in solar radiation pressure for interplanetary trajectories.
      </action>
      <action dev="hank" type="fix">
        Allow small extrapolation before and after ephemeris.
        Fixes issue #261.
      </action>
      <action dev="luc" type="fix">
        Fixed missing attitude in DSST mean/osculating conversions.
        Fixes issue #339.
      </action>
      <action dev="luc" type="fix">
        Optionally take lift component of the drag force into account in BoxAndSolarArraySpacecraft.
        Fixes issue #324.
      </action>
      <action dev="luc" type="fix" due-to="James Schatzman">
        Change visibility of getTargetPV in GroundPointing to public so it can be subclassed by
        users in other packages.
        Fixes issue #341.
      </action>
      <action dev="luc" type="update">
        Deprecated the TLESeries class. The file format used was considered to be too specific and
        the API not really well designed. Users are encouraged to use their own parser for series of TLE.
      </action>
      <action dev="luc" type="fix" due-to="Gavin Eadie">
        Removed dead code in deep SDP4 propagation model.
        Fixes issue #342.
      </action>
      <action dev="luc" type="fix" due-to="Quentin Rhone">
        Added a way to prefix parameters names when estimating several maneuvers
        in one orbit determination.
        Fixes issue #338.
      </action>
      <action dev="luc" type="fix" due-to="Pascal Parraud">
        Removed unneeded reset at end of sample creation in propagators conversion.
        Fixes issue #335.
      </action>
      <action dev="luc" type="fix" due-to="Michiel Zittersteijn">
        Fixed wrong angle wrapping computation in IodLambert.
      </action>
      <action dev="luc" type="fix" due-to="Lucian Barbulescu">
        Fixed boundaries of thrust parameter driver in ConstantThrustManeuver.
        Fixes issue #327.
      </action>
      <action dev="luc" type="fix" due-to="Hao Peng">
        Allow some old version of TLE format to be parsed correctly.
        Fixes issue #330.
      </action>
      <action dev="luc" type="fix" due-to="James Schatzman">
        Fixed ArrayOutOfBoundException appearing when converting dates at past or future infinity
        to string.
        Fixes issue #340.
      </action>
      <action dev="luc" type="fix">
        Extended range of DateComponents to allow the full integer range as days offset
        from J2000.
      </action>
      <action dev="luc" type="fix">
        Prevent NaN appearing in UTC-TAI offsets for dates at past or future infinity.
      </action>
      <action dev="luc" type="fix">
        Prevent central attraction coefficient from being adjusted in TLEPropagatorBuilder,
        as it is specified by the TLE theory.
        Fixes issue #313.
      </action>
      <action dev="luc" type="fix" due-to="Hao Peng">
        Added a flag to prevent resetting initial state at the end of integrating propagators.
        Fixes issue #251.
      </action>
      <action dev="luc" type="fix">
        Tutorials now all rely on orekit-data being in user home folder.
        Fixes issue #245.
      </action>
       <action dev="luc" type="fix">
        Apply delay corresponding to h = 0 when station altitude is below 0 in SaastamoinenModel.
        Fixes issue #202.
      </action>
      <action dev="luc" type="add">
        Added derivatives to orbits computed from non-Keplerian models, and use
        these derivatives when available. This improves shiftedBy() accuracy,
        and as a consequence also the accuracy of EventShifter. As example, when
        comparing shiftedBy and numerical model on a low Earth Sun Synchronous Orbit,
        with a 20x20 gravity field, Sun and Moon third bodies attractions, drag and
        solar radiation pressure, shifted position errors without derivatives are 18m
        after 60s, 72m after 120s, 447m after 300s; 1601m after 600s and 3141m after
        900s, whereas the shifted position errors with derivatives are 1.1m after 60s,
        9.1m after 120s, 140m after 300s; 1067m after 600s and 3307m after 900s.
      </action>
      <action dev="luc" type="fix">
        Preserved non-Keplerian acceleration in spacecraft state when computed from numerical propagator.
        Fixes issue #183.
      </action>
      <action dev="luc" type="fix">
        Fixed accuracy of FieldAbsoluteDate.
        Fixes issue #337.
      </action>
      <action dev="luc" type="fix">
        Fixed eccentricity computation for hyperbolic Cartesian orbits.
        Fixes issue #336.
      </action>
      <action dev="luc" type="fix">
        Fixed an array out of bounds error in DSST zonal short periodics terms.
      </action>
      <action dev="luc" type="fix" due-to="Maxime Journot">
        Fixed a factor two error in tropospheric and ionospheric modifiers.
      </action>
      <action dev="luc" type="add" due-to="Maxime Journot">
        Added turn-around (four-way range) measurements to orbit determination.
      </action>
      <action dev="luc" type="update">
        Updated dependency to Hipparchus 1.1, released on 2017, March 16th.
        Fixes issue #329.
      </action>
      <action dev="evan" type="add">
        Added simple Boolean logic with EventDetectors.
      </action>
      <action dev="luc" type="add">
        Added getGMSTRateFunction to IEEEConventions to compute accurately Earth rotation rate.
      </action>
      <action dev="luc" type="update">
        OneAxisEllipsoid can now transform FieldGeodeticPoint from any field
        and not only DerivativeStructure.
      </action>
      <action dev="luc" type="add">
        Completed field-based Cartesian and angular coordinates with missing
        features that were only in the double based versions.
      </action>
      <action dev="luc" type="update" due-to="Maxime Journot">
        Use DerivativeStructure to compute derivatives for Range measurements.
      </action>
      <action dev="luc" type="update">
        Improved conversion speed from Cartesian coordinates to geodetic coordinates
        by about 15%.
      </action>
      <action dev="evan" type="add">
        Replace OrbitFile interface with EphemerisFile, adding support for multiple
        ephemeris segments and the capability to create a propagator from an ephemeris.
      </action>
      <action dev="hank" type="add">
        Added EphemerisFileWriter interface for serializing EphemerisFiles to external
        file formats, and implemented the OEMWriter for CCSDS OEM file export support.
      </action>
      <action dev="hank" type="add">
        Added OrekitEphemerisFile object for encapsulating propagator outputs into an 
        EphemerisFile which can then be exported with EphemerisFileWriter classes.
      </action>
      <action dev="luc" type="fix">
        Fixed thread-safety issues in DTM2000 model.
        Fixes issue #258.
      </action>
      <action dev="pascal" type="add">
        Added JB2008 atmosphere model.
      </action>
      <action dev="pascal" type="add">
        Added NRLMSISE-00 atmosphere model.
      </action>
      <action dev="luc" type="fix" due-to="Hao Peng">
        Fixed outliers configuration parsing in orbit determination tutorial and test.
        Fixes issue #249
      </action>
       <action dev="luc" type="fix" >
        Greatly improved orbit determination speed when a lot of measurements are used
        (several thousands).
      </action>
      <action dev="luc" type="fix" >
        Fixed ant build script to run Junit tests.
        Fixes issue #246.
      </action>
      <action dev="luc" type="update">
        Added a protection against zero scale factors for parameters drivers.
      </action>
      <action dev="evan" type="fix">
        Fix AbsoluteDate.createMJDDate when the time scale is UTC and the date
        is during a leap second.
        Fixes issue #247
      </action>
      <action dev="luc" type="fix" >
        Fixed ant build script to retrieve Hipparchus dependencies correctly.
        Fixes issue #244.
      </action>
    </release>
    <release version="8.0.1" date="2017-11-01"
            description="Version 8.0.1 is a patch release of Orekit.
            It fixes security issus 368.">
      <action dev="evan" type="fix">
        Disabled XML external resources when parsing rapid XML EOP files.
        Part of issue #368.
      </action>
    </release>
    <release version="8.0" date="2016-06-30"
             description="Version 8.0 is a major release of Orekit. It introduces several new
             features and bug fixes as well as a major dependency change. New features introduced
             in version 8.0 are orbit determination, specialized propagator for GPS satellites
             based on SEM or YUMA files, computation of Dilution Of Precision and a new angular
             separation event detector. Several bugs have been fixed. A major change introduced
             with version 8.0 is the switch from Apache Commons Math to Hipparchus as the
             mathematical library, which also implied switching from Java 6 to Java 8.">
      <action dev="luc" type="fix" due-to="Andrea Antolino">
        Improved accuracy of orbits Jacobians.
        Fixes issue #243.
      </action>
      <action dev="luc" type="update">
        Deprecated PropagationException, replaced by OrekitException.
      </action>
      <action dev="evan" type="fix" due-to="Greg Carbott">
        Fix bug in restarting propagation with a ConstantThrustManeuver with an
        updated initial condition.
      </action>
      <action dev="luc" type="fix">
        Fixed a display error for dates less than 0.5ms before a leap second.
      </action>
      <action dev="luc" type="update">
        Use ParameterDriver with scale factor for both orbit determination, conversion,
        and partial derivatives computation when finite differences are needed.
      </action>
      <action dev="luc" type="fix">
        Apply impulse maneuver correctly in backward propagation.
        Fixes issue #241.
      </action>
      <action dev="luc" type="add">
        Added angular separation detector. This is typically used to check separation
        between spacecraft and the Sun as seen from a ground station, to avoid interferences
        or damage.
      </action>
      <action dev="luc" type="update">
        All class and methods that were deprecated in the 7.X series have been removed.
      </action>
      <action dev="luc" type="update">
        Allow ICGEM gravity field reader to parse non-Earth gravity fields.
      </action>
      <action dev="evan" type="add">
        Add methods for a integration step handler to tell if the start/end of the step is
        interpolated due to event detection. Also added ability to add a step handler in
        ephemeris mode.
      </action>
      <action dev="evan" type="fix">
        Switch to a continuous Ap to Kp geomagnetic index conversion.
        Fixes issue #240.
      </action>
      <action dev="pascal" type="add">
        Added computation of Dilution Of Precision (DOP).
      </action>
      <action dev="pascal" type="add">
        Added a specialized propagator for GPS spacecrafts, based on
        SEM or YUMA files.
      </action>
      <action dev="luc" type="update">
        Ported the new Hipparchus event handling algorithm to Orekit.
        This improves robustness in corner cases, typically when different
        event detectors triggers at very close times and one of them
        resets the state such that it affects the other detectors.
      </action>
      <action dev="luc" type="update">
        Simplified step interpolators API, replacing the setDate/getState
        pair with an interpolated state getter taking a date argument.
      </action>
      <action dev="luc" type="update">
        Switched from Apache Commons Math to Hipparchus library.
      </action>
      <action dev="luc" type="add">
        Added an orbit determination feature!
      </action>
      <action dev="evan" type="add">
        Add EventHandler to record all events.
      </action>
      <action dev="evan" type="fix">
        Fix exception during event detection using
        NumericalPropagator.getGeneratedEphemeris() near the start/end date of
        the generated ephemeris.
        Fixes issue #238
      </action>
    </release>
    <release version="7.2.1" date="2017-11-01"
            description="Version 7.2.1 is a patch release of Orekit.
            It fixes security issus 368.">
      <action dev="evan" type="fix">
        Disabled XML external resources when parsing rapid XML EOP files.
        Part of issue #368.
      </action>
    </release>
    <release version="7.2" date="2016-04-05"
             description="Version 7.2 is a minor release of Orekit. It introduces several new
             features and bug fixes. The most important features introduced in version 7.2
             are handling of GLONASS and QZSS time scales, support for local time zones
             according to ISO-8601 standard, and finer tuning of short period terms in
             DSST propagator. Version 7.2 depends on version 3.6.1 of Apache Commons Math,
             which also fixes a bug related to close events detection.">
      <action dev="luc" type="add">
        Added GLONASS and QZSS time scales. These time scales my be used in SP3-c files.
      </action>
      <action dev="luc" type="add">
        Added parsing and displaying of local time according to ISO-8601 standard.
      </action>
      <action dev="luc" type="fix">
        Added some protections against malformed SP3 files.
      </action>
      <action dev="luc" type="fix">
        Fixed Newcomb operators generation in DSST for high degree gravity fields.
        Fixes issue #237
      </action>
      <action dev="luc" type="update">
        Improved tuning of DSST tesseral force models. Users can now tune max degree,
        max eccentricity power and max frequency in mean longitude for short
        period terms, as well as for m-daily terms.
      </action>
      <action dev="luc" type="update">
        Improved tuning of DSST zonal force models. Users can now tune max degree,
        max eccentricity power and max frequency in true longitude for short
        period terms.
      </action>
      <action dev="luc" type="fix">
        Fixed wrong continuous maneuver handling in backward propagation.
        Fixes issue #236
      </action>
    </release>
    <release version="7.1" date="2016-02-07"
             description="Version 7.1 is a minor release of Orekit. It introduces several new
             features and bug fixes. The most important features introduced in version 7.1
             are a lot of new event detectors (field of view based detectors supporting any FoV
             shape, either on ground targetting spacecraft or on spacecraft and targetting
             ground defined zones with any shape, extremum elevation detector, anomaly,
             latitude argument, or longitude argument crossing detectors, either true, mean
             or eccentric, latitude and longitude extremum detectors, latitude and longitude
             crossing detectors), new event filtering capability based on user-provided
             predicate function, ability to customize DSST interpolation grid for short period
             elements, ability to retrieve DSS short periodic coefficients, removed some arbitrary
             limitations in DSST tesseral and zonal contribution, ability to set short period
             degree/order to smaller values than mean elements in DSST, vastly improved
             frames transforms efficiency for various Earth frames, three different types of
             solar radiation pressure coefficients, new tabulated attitudes related to Local
             Orbital Frame, smooth attitude transitions in attitudes sequences, with derivatives
             continuity at both endpoint, ground zone sampling either in tiles or grid with fixed
             or track-based orientation, derivatives handling in geodetic points, parsing of TLE
             with non-unclassified modifiers, support for officiel WMM coefficients from NOAA,
             support for tai-utc.dat file from USNO, tropospheric refraction model following
             Recommendation ITU-R P.834-7, geoid model based on gravity field, and use of the new
             Apache Commons Math rotation API with either Frame transform convention or vector
             operator convention. Numerous bugs were also fixed.
             Version 7.1 depends on version 3.6 of Apache Commons Math.">
      <action dev="thierry" type="add">
        Added tropospheric refraction correction angle following Recommendation ITU-R P.834-7.
      </action>
      <action dev="luc" type="add">
        Added a way to configure max degree/order for short periods separately
        from the mean elements settings in DSST tutorial.
      </action>
      <action dev="luc" type="fix">
        Fixed limitation to degree 12 on zonal short periods, degree/order 8 on
        tesseral short periods, and degree/order 12 for tesseral m-dailies in DSST.
      </action>
      <action dev="luc" type="fix">
        Fixed wrong orbit type in propagator conversion. The type specified by
        user was ignored when computing variable stepsize integrator tolerances.
      </action>
      <action dev="luc" type="add">
        Set up three different implementations of radiation pressure coefficients,
        using either a single reflection coefficient, or a pair of absorption
        and specular reflection coefficients using the classical convention about
        specular reflection, or a pair of absorption and specular reflection
        coefficients using the legacy convention from the 1995 CNES book.
        Fixes issue #170
      </action>
      <action dev="luc" type="fix">
        Fixed wrong latitude normalization in FieldGeodeticPoint.
      </action>
      <action dev="luc" type="fix">
        Fixed blanks handling in CCSDS ODM files.
        Fixes issue #232
      </action>
      <action dev="luc" type="fix">
        Fixed FramesFactory.getNonInterpolatingTransform working only
        in one direction.
        Fixes issue #231
      </action>
      <action dev="evan" type="add">
        Added Field of View based event detector for ground based sensors.
      </action>
      <action dev="luc" type="add">
        Added a getFootprint method to FieldOfView for projecting Field Of View
        to ground, taking limb of ellipsoid into account (including flatness) if
        Field Of View skims over horizon.
      </action>
      <action dev="luc" type="add">
        Added a pointOnLimb method to Ellipsoid for computing points that lie
        on the limb as seen from an external observer.
      </action>
      <action dev="luc" type="add">
        Added an isInside predicate method to Ellipsoid for checking points location.
      </action>
      <action dev="evan" type="fix">
        Support parsing lowercase values in CCSDS orbit data messages.
        Fixes issue #230
      </action>
      <action dev="luc" type="add">
        Added a generic FieldOfViewDetector that can handle any Field Of View shape.
        The DihedralFieldOfViewDetector is deprecated, but the CircularFieldOfViewDetector
        which corresponds to a common case that can be computed more accurately and faster
        than the new generic detector is preserved.
      </action>
      <action dev="luc" type="add">
        Added a FieldOfView class to model Fields Of View with any shape.
      </action>
      <action dev="luc" type="add">
        Added a FootprintOverlapDetector which is triggered when a sensor
        Field Of View (any shape, even split in non-connected parts or
        containing holes) overlaps a geographic zone, which can be non-convex,
        split in different sub-zones, have holes, contain the pole...
        Fixes issue #216
      </action>
      <action dev="luc" type="fix" due-to="Carlos Casas">
        Added a protection against low altitudes in JB2006 model.
        Fixes issue #214
      </action>
      <action dev="luc" type="fix" due-to="Petrus Hyvönen">
        Enlarged access to SGP4 and DeepSDP4 propagators.
        Fixes issue #207
      </action>
      <action dev="luc" type="fix">
        Fixed covariance matrices units when read from CCSDS ODM files. The
        data returned at API level are now consistent with SI units, instead of being
        kilometer-based.
        Fixes issue #217
      </action>
      <action dev="luc" type="fix">
        Fixed DSST ephemeris generation.
        Fixes issue #222
      </action>
      <action dev="luc" type="update">
        Vastly improved DSS short period terms interpolation.
      </action>
      <action dev="luc" type="fix">
        Use new Rotation API from Apache Commons Math 3.6.
        This API allows to use both vector operator convention and frames
        transform convention naturally. This is useful when axis/angles are
        involved, or when composing rotations. This probably fixes one of
        the oldest stumbling blocks for Orekit users.
      </action>
      <action dev="luc" type="fix">
        Fixed state partial derivatives in drag force model.
        Fixes issue #229
      </action>
      <action dev="evan" type="fix">
        Fixed incorrect density in DTM2000 when the input position is not in ECI
        or ECEF.
        Fixes issue #228
      </action>
      <action dev="evan" type="add">
        Added capability to use a single EventHandler with multiple types of
        EventDetectors.
      </action>
      <action dev="luc" type="add" >
        Added a way to customize interpolation grid in DSST, either using a fixed number
        of points or a maximum time gap between points, for each mean elements integration
        step.
      </action>
      <action dev="luc" type="add" >
        Added TabulatedLofOffset for attitudes defined by tabulating rotations between Local Orbital Frame
        and spacecraft frame.
        Fixes issue #227
      </action>
      <action dev="luc" type="fix" >
        Fixed wrong ephemeris generation for analytical propagators with maneuvers.
        Fixes issue #224.
      </action>
       <action dev="luc" type="fix" >
        Fixed date offset by one second for TLE built from their components,
        if a leap second was introduced earlier in the same year.
        Fixes issue #225.
      </action>
      <action dev="luc" type="fix" >
        Allow parsing TLE with non-unclassified modifier.
      </action>
      <action dev="luc" type="add" >
        As a side effect of fixing issue #223, KeplerianPropagator and
        Eckstein-Hechler propagator are now serializable.
      </action>
      <action dev="luc" type="fix" >
        Fixed missing additional states handling in ephemeris propagators
        created from analytical propagators.
      </action>
      <action dev="luc" type="fix" >
        Fixed NPE and serialization issues in ephemeris propagators created
        from analytical propagators.
        Fixes issue #223.
      </action>
      <action dev="luc" type="fix" >
        Fixed time scale issues in JPL ephemerides and IAU pole models.
        The time used for internal computation should be TDB, not TT.
      </action>
      <action dev="luc" type="fix" >
        Fixed an issue with backward propagation on analytical propagator.
        During first step, the analytical interpolator wrongly considered the
        propagation was forward.
      </action>
      <action dev="luc" type="add" >
        Added a way to retrieve short period coefficients from DSST as
        spacecraft state additional parameters. This is mainly intended
        for test and validation purposes.
      </action>
      <action dev="luc" type="fix" >
        Prevent small overshoots of step limits in event detection.
        Fixes issue #218.
      </action>
      <action dev="luc" type="fix" >
        Handle string conversion of dates properly for dates less than 1 millisecond
        before midnight (they should not appear as second 60.0 of previous minute but
        should rather wrap around to next minute).
        Partly fixes issue #218.
      </action>
      <action dev="luc" type="fix" >
        Enforce Lexicographical order in DirectoryCrawler, to ensure reproducible
        loading. Before this changes, some tests could fail in one computer while
        succeeding in another computer as we use a mix of DE-4xx files, some having
        a different EMRAT (81.30056907419062 for DE-431, 81.30056 for DE-405 and DE-406).
      </action>
      <action dev="luc" type="add" >
        Added EventEnablingPredicateFilter to filter event based on an user-provided
        enabling predicate function. This allow for example to dynamically turn some
        events on and off during propagation or to set up some elaborate logic like
        triggering on elevation first time derivative (i.e. one elevation maximum)
        but only when elevation itself is above some threshold.
      </action>
      <action dev="luc" type="update" >
        Renamed EventFilter into EventSlopeFilter.
      </action>
      <action dev="luc" type="add" >
        Added elevation extremum event detector.
      </action>
      <action dev="luc" type="fix" >
        Fixed ellipsoid tessellation with large tolerances.
        Fixes issue #215.
      </action>
      <action dev="evan" type="fix" >
        Fixed numerical precision issues for start/end dates of generated
        ephemerides.
        Fixes issues #210
      </action>
      <action dev="luc" type="add" >
        Added anomaly, latitude argument, or longitude argument crossings detector,
        either true, mean or eccentric.
        Fixes issue #213.
      </action>
      <action dev="luc" type="add" >
        Added latitude and longitude extremum detector.
      </action>
      <action dev="luc" type="add" >
        Added latitude and longitude crossing detector.
      </action>
      <action dev="luc" type="add" >
        Added a way to convert between PVA and geodetic points with time derivatives.
      </action>
      <action dev="luc" type="add" >
        Allow truncation of tiles in ellipsoid tessellation.
      </action>
      <action dev="luc" type="add" >
        Propagator builders can now be configured to accept any orbit types
        and any position angle types in the input flat array.
        Fixes issue #208.
      </action>
      <action dev="luc" type="add" >
        Added smooth attitude transitions in attitudes sequences, with derivatives
        continuity at both endpoints of the transition that can be forced to match
        rotation, rotation rate and rotation acceleration.
        Fixes issue #6.
      </action>
      <action dev="luc" type="fix" >
        Fixed attitudes sequence behavior in backward propagation.
        Fixes issue #206.
      </action>
      <action dev="luc" type="add" >
        Added factory methods to create AbsoluteDate instances from MJD or JD.
        Fixes issue #193.
      </action>
      <action dev="luc" type="fix" due-to="Joris Olympio">
        Fixed wrong attitude switches when an event occurs but the active attitude mode
        is not the one it relates to.
        Fixes issue #190.
      </action>
      <action dev="luc" type="add"  due-to="Joris Olympio">
        Added a way to be notified when attitude switches occur.
        Fixes issue #190.
      </action>
      <action dev="luc" type="fix" >
        Ensure Keplerian propagator uses the specified mu and not only the one from the initial orbit.
        Fixes issue #184.
      </action>
      <action dev="luc" type="update" >
        Improved frames transforms efficiency for various Earth frames.
      </action>
      <action dev="luc" type="fix" >
        Specify inertial frame to compute orbital velocity for ground pointing laws.
        Fixes issue #115.
      </action>
      <action dev="luc" type="fix" >
        Activated two commented-out tests for DTM2000, after ensuring we
        get the same results as the original fortran implementation.
        Fixes issue #204.
      </action>
      <action dev="luc" type="fix" due-to="Javier Martin Avila">
        Fixed resetting of SecularAndHarmonic fitting.
        Fixes issue #205.
      </action>
      <action dev="luc" type="add">
        Added a way to sample a zone on an ellipsoid as grids of inside points.
        Fixes issue #201.
      </action>
      <action dev="luc" type="fix">
        Fixed an event detection problem when two really separate events occur within
        the event detector convergence threshold.
        Fixes issue #203.
      </action>
      <action dev="luc" type="fix">
        Added protections against TLE parameters too large to fit in the format.
        Fixes issue #77.
      </action>
      <action dev="luc" type="fix">
        Allowed slightly malformed TLE to be parsed.
        Fixes issue #196.
      </action>
      <action dev="luc" type="fix">
        Fixed overlapping issue in ellipsoid tessellation, typically for independent
        zones (like islands) close together.
        Fixes issue #195.
      </action>
      <action dev="tn" type="add">
        Added support to load WMM coefficients from the official model file
        provided by NOAA.
      </action>
      <action dev="tn" type="fix">
        Fixed javadoc of method "GeoMagneticField#calculateField(...)": 
        the provided altitude is expected to be a height above the WGS84 ellipsoid.
      </action>
      <action dev="luc" type="update">
        Added a simpler interface for creating custom UTC-TAI offsets loaders.
      </action>
      <action dev="luc" type="add">
        Added support for USNO tai-utc.dat file, enabled by default, in
        addition to the legacy support for IERS UTC-TAI.history file
        which is still supported and also enabled by default.
      </action>
      <action dev="luc" type="add">
        Added a way to load TAI-UTC data from Bulletin A. Using this feature
        is however NOT recommended as there are known issues in TAI-UTC data
        in some bulletin A (for example bulletina-xix-001.txt from 2006-01-05
        has a wrong year for last leap second and bulletina-xxi-053.txt from
        2008-12-31 has an off by one value for TAI-UTC on MJD 54832). This
        feature is therefore not enabled by default, and users wishing to
        rely on it should do it carefully and take their own responsibilities.
      </action>
      <action dev="luc" type="add">
        Added ellipsoid tessellation, with tiles either oriented along track
        (ascending or descending) or at constant azimuth.
      </action>
      <action dev="luc" type="fix">
        Added customization of EOP continuity check threshold.
        Fixes issue #194.
      </action>
      <action dev="evan" type="add">
        Added geoid model based on gravity field.
        Fixes issue #192.
      </action>
      <action dev="luc" type="fix">
        Added automatic loading of Marshall Solar Activity Future Estimation data.
        Fixes issue #191.
      </action>
      <action dev="luc" type="update">
        Simplified Cartesian to ellipsoidal coordinates transform and greatly improved its performances.
      </action>
      <action dev="luc" type="fix">
        Fixed target point in BodyCenterPointing attitude.
        Fixes issue #100.
      </action>
    </release>
    <release version="7.0" date="2015-01-11"
             description="Version 7.0 is a major release of Orekit. It introduces several new
             features and bug fixes. New features introduced in version 7.0 are the complete
             DSST semi-analytical propagator with short-periodics terms (only mean elements
             were available in previous version), extension to second order derivatives for
             many models (Cartesian coordinates, angular coordinates, attitude modes, ...),
             bilinear interpolator in Saastamoinen model, attitude overriding during impulsive
             maneuvers, general relativity force model, geographic zone detector, and ecliptic
             frame.
             Several bugs have been fixed. One noteworthy fix concerns an inconsistency in
             Eckstein-Hechler propagator velocity, which leads to a change of the generated
             orbit type.">
      <action dev="hankg" type="add">
        Added bilinear interpolator and use it on Saastamoinen model.
        Implements feature #182.
      </action>
      <action dev="luc" type="update">
        Removed old parts that were deprecated in previous versions.
      </action>
      <action dev="luc" type="update">
        Updated dependency to Apache Commons Math 3.4, released on 2014-12-26.
      </action>
      <action dev="luc" type="fix">
        Fixed null vector normalization when attempting to project to ground a point already on ground.
        Fixes issue #181.
      </action>
      <action dev="luc" type="add" due-to="Lucian Barbulescu">
        Added Romanian localization for error messages.
      </action>
      <action dev="luc" type="fix">
        Fixed velocity inconsistency in orbit generation in Eckstein-Hechler propagator.
        The Eckstein-Hechler propagator now generated Cartesian orbits, with velocity
        computed to be fully consistent with model evolution. A side effect is that
        if users rebuild circular parameters from the generated orbits, they will
        generally not math exactly the input circular parameters (but position will
        match exactly).
        Fixes issue #180.
      </action>
      <action dev="luc" type="fix">
        Improved acceleration output in Eckstein-Hechler model.
      </action>
      <action dev="luc" type="add">
        Added projection of moving point (i.e. position and derivatives too) to
        ground surface.
      </action>
      <action dev="luc" type="add">
        Added a general 3 axes ellipsoid class, including a feature to compute
        any plane section (which result in a 2D ellipse).
      </action>
      <action dev="luc" type="add">
        Added support for IERS bulletin A (rapid service and prediction)
      </action>
      <action dev="tn" type="fix">
        Fixed various issues in geomagnetic fields models:
        GeoMagneticField.getDecimalYear() returned a slightly wrong result: e.g. for 1/1/2005
        returned 2005.0020 instead of 2005.0, GeoMagneticFieldFactory.getModel() returned
        wrong interpolation near models validity endpoints, GeoMagneticField.transformModel(double)
        method did not check year validity. Added more unit tests and adapted existing tests for
        IGRF/WMM with sample values / results as they have changed slightly.
        Fixes issue #178.
      </action>
      <action dev="luc" type="fix" due-to="Patrice Mathieu">
        Fixed closest TLE search. When filtering first from satellite ID and
        then extracting closest date, the returned satellite was sometime wrong.
      </action>
      <action dev="luc" type="add" due-to="Hank Grabowski">
        Allow attitude overriding during impulsive maneuvers.
        Fixes issue #176.  
      </action>
      <action dev="evan" type="add">
          Added general relativity force model.
      </action>
      <action dev="luc" type="add" due-to="Ioanna Stypsanelli">
        added Greek localization for error messages.
      </action>
      <action dev="evan" type="fix">
          Fixed incorrect partial derivatives for force models that depend on satellite velocity.
          Fixes #174.
      </action>
      <action dev="evan" type="fix">
          Fixed incorrect parameters set in NumericalPropagatorBuilder.
          Fixes #175.
      </action>
      <action dev="luc" type="update" >
        Significantly reduced size of various serialized objects.
      </action>
      <action dev="luc" type="update" >
        PVCoordinatesProvider now produces time-stamped position-velocities.
      </action>
      <action dev="luc" type="update" >
        Tabulated attitude provider can be built directly from time-stamped angular coordinates
        lists, in addition to attitudes lists.
      </action>
      <action dev="luc" type="add" >
        Added time-stamped versions of position-velocity and angular coordinates.
      </action>
      <action dev="luc" type="fix" due-to="Daniel Aguilar Taboada">
        Fixed wrong rotation interpolation for rotations near π.
        Fixes issue #173.
      </action>
      <action dev="luc" type="update" >
        Updated dependency to Apache Commons Math 3.3.
      </action>
      <action dev="luc" type="update" due-to="Lucian Barbulescu, Nicolas Bernard">
        Added short periodics for DSST propagation.
      </action>
      <action dev="luc" type="add" >
        Added a GeographicZoneDetector event detector for complex geographic zones traversal.
        Fixes issue #163.
      </action>
      <action dev="evan" type="fix">
        Add Ecliptic frame. Agrees with JPL ephemerides to within 0.5 arcsec.
        Issue #166.
      </action>
      <action dev="evan" type="fix">
        Fix cache exception when propagating backwards with an interpolated
        gravity force model.
        Fixes issue #169.
      </action>
      <action dev="luc" type="fix">
        Fixed parsing of dates very far in the future.
        Fixes issue #171.
      </action>
      <action dev="luc" type="fix">
        Trigger an exception when attempting to interpolate attitudes without rotation rate
        using only one data point.
      </action>
      <action dev="evan" type="fix">
        Fixed SpacecraftState date mismatch exception with some attitude providers.
      </action>
      <action dev="luc" type="fix" >
        Fixed wrong scaling in JPL ephemeris when retrieving coordinates in a frame
        that is not the defining frame of the celestial body.
        Fixes issue #165.
      </action>
      <action dev="luc" type="update" due-to="Lucian Barbulescu">
        Prepare generation of either mean or osculating orbits by DSST propagator.
        The short periodics terms are not computed yet, but there is ongoing work
        to add them.
      </action>
      <action dev="luc" type="update" due-to="Lucian Barbulescu">
        Avoid recomputing Chi and Chi^2 in Hansen coefficients for tesseral.
      </action>
      <action dev="luc" type="update" due-to="Nicolas Bernard">
        Added better handling of Hansen kernel computation through use of PolynomialFunction.
      </action>
      <action dev="luc" type="update" due-to="Petre Bazavan">
        Compute Hansen coefficients using linear transformation.
      </action>
      <action dev="luc" type="fix" >
        Fixed a non-bracketing exception in event detection, in some rare cases of noisy g function.
        Fixes issue #160.
      </action>
      <action dev="luc" type="fix" >
        Fixed a missing reset of resonant tesseral terms in DSST propagation.
        Fixes issue #159.
      </action>
      <action dev="luc" type="fix" >
        Improved default max check interval for NodeDetector, so it handles correctly
        highly eccentric orbits.
        Fixes issue #158.
      </action>
    </release>
    <release version="6.1" date="2013-12-13"
             description="Version 6.1 is a minor release of Orekit. It introduces several new
             features and bug fixes. The most important features introduced in version 6.1
             are solid tides force model, including pole tide at user choice, and following
             either IERS 1996, IERS 2003 or IERS 2010 conventions ; ocean tides force model,
             including pole tide at user choice, loading a user provided model ; simultaneous
             support for IERS 1996, 2003 and 2010 for frames definition, which is very
             important to support legacy systems and to convert coordinates between older and
             newer reference systems ; greatly improved accuracy of celestial/terrestrial
             frames transforms (we are now at sub-micro arcsecond level for IERS 2003/2010,
             both with equinox based and Non-Rotating Origin, at a sub-milli arcseconds for
             IERS 1996, both with equinox based and Non-Rotating Origin) ; classical
             equinox-based paradigm and new non-rotating origin paradigm for inertial and
             terrestrial frames are now supported with all IERS conventions ; automatic
             conversion of IERS Earth Orientation Paramters from equinoxial to non-rotating
             paradigm ; support for CCSDS Orbit Data Message ; improved API for events,
             allowing separation of event detection and event handling (the older API is still
             available for compatibility) ; merged all the elevation related events, allowing
             to use both refraction model and antenna mask at the same time if desired ;
             new attitude mode based on interpolation on a table. Numerous bugs were also fixed.
             Version 6.1 depends on version 3.2 of Apache commons math.">
      <action dev="luc" type="fix" >
        Reduced number of calls to the g function in event detectors.
        Fixes issue #108.
      </action>
      <action dev="luc" type="fix" >
        Fixed a spurious backward propagation.
        Fixes issue #107.
      </action>
      <action dev="luc" type="fix" >
        Improved error detection for numerical and DSST propagation for cases
        where user attempts to compute integrator tolerances with an orbit for
        which Jacobian is singular (for example equatorial orbit while using
        Keplerian representation).
        Fixes issue #157.
      </action>
      <action dev="luc" type="add" >
        Added a method to get the number or calls to getNeighbors in the generic time stamped cache,
        to allow performing measurements while tuning the cache.
      </action>
      <action dev="luc" type="add" >
        Added high degree ocean load deformation coefficients computed by Pascal
        Gégout (CNRS / UMR5563 - GET).
      </action>
      <action dev="luc" type="add" >
        Time scales are now serializable.
      </action>
      <action dev="luc" type="add" due-to="Nicolas Bernard">
        Improved DSST tesseral computation efficiency by caching Jacobi polynomials.
      </action>
      <action dev="luc" type="fix" due-to="Daniel Aguilar Taboada">
        Fixed yaw steering attitude law, which didn't project spacecraft velocity correctly.
        Fixes issue #156.
      </action>
      <action dev="luc" type="add" >
        Added a way to set the maximum number of iterations for events detection.
        Fixes issue #155.
      </action>
      <action dev="luc" type="add">
        Added an attitude provider from tabulated attitudes.
        Fixes issue #154.
      </action>
      <action dev="luc" type="add" due-to="Hank Grabowski">
        Improved test coverage.
        Fixes issue #153.
      </action>
      <action dev="luc" type="add" due-to="Hank Grabowski">
        Merged all elevation detectors into one. The new detector supports all
        features from the previous (and now deprecated) ApparentElevationDetector
        and GroundMaskElevationDetector.
        Fixes issue #144.  
      </action>
      <action dev="luc" type="add" due-to="Hank Grabowski">
        Added a DetectorEventHandler interface aimed at handling only the
        event occurrence part in propagation. This allows to separate the
        event detection itself (which is declared by the EventDetector interface)
        from the action to perform once the event has been detected. This also
        allows to avoid subclassing of events, which was cumbersome. It also allows
        to share a single handler for several events.
        The previous behavior with eventOccurred declared at detector level and
        subclassing is still available but is deprecated and will be removed in
        the next major release.
      </action>
      <action dev="luc" type="fix" due-to="Christophe Le Bris">
        Fixed an indexing error in Harris-Priester model.
        Fixes issue #152.
      </action>
      <action dev="luc" type="add">
        Added a new force model for ocean tides in numerical propagation, including pole tides.
        Fixes issue #11.
      </action>
      <action dev="luc" type="fix" due-to="Lucian Barbulescu">
        Fixed conversion from position-velocity to Keplerian, when the orbit is
        perfectly equatorial.
        Fixes issue #151.
      </action>
      <action dev="luc" type="add">
        Added a new force model for solid tides in numerical propagation, including pole tides.
        Fixes issue #10.
      </action>
      <action dev="luc" type="add">
        Added a way to select IERS conventions for non-rotating origin
        based ITRF.
      </action>
      <action dev="luc" type="update">
        Greatly improved accuracy of celestial/terrestrial frames transforms.
        We are now at sub-micro arcsecond level for IERS 2003/2010, both with
        equinox based and Non-Rotating Origin, at a sub-milli arcseconds
        for IERS 1996, both with equinox based and Non-Rotating Origin.
      </action>
      <action dev="luc" type="fix">
        Fixed missing nutation correction in Equation Of Equinoxes.
        Fixes issue #150.
      </action>
      <action dev="luc" type="fix">
        Fixed rate for TCB time scale.
      </action>
      <action dev="luc" type="add">
        Added new definition of astronomical unit from IAU-2012 resolution B2.
      </action>
      <action dev="luc" type="fix">
        Fixed Date/Time split problem when date is a few femto-seconds before the end of the day.
        Fixes issue #149.
      </action>
      <action dev="luc" type="fix">
        Fixed overflow problem in TimeComponents.
        Fixes issue #148.
      </action>
      <action dev="luc" type="update">
        Separate parsing from using Poisson series.
      </action>
      <action dev="luc" type="add" due-to="Steven Ports">
        Added support for parsing CCSDS ODM files (OPM, OMM and OEM).
      </action>
      <action dev="luc" type="update">
        Flattened ITRF frames tree so all supported ITRF realizations (2005, 2000, 97, 93) share the same
        parent ITRF2008. Previously, the tree was 2008 &lt;- 2005 &lt;- 2000 &lt;- {93,97} and the reference dates
        for Helmert transforms were all different. We now use the parameters provided at epoch 2000.0 and
        with respect to ITRF2008 at http://itrf.ensg.ign.fr/doc_ITRF/Transfo-ITRF2008_ITRFs.txt.
      </action>
      <action dev="luc" type="fix">
        Fixed azimuth parameter in the TopocentricFrame.pointAtDistance method.
        Fixes issue #145.
      </action>
      <action dev="luc" type="fix"  due-to="Matt Edwards">
        Fixed location of JAVA_EPOCH. As we now take the linear models between UTC and TAI
        that were used between 1961 and 1972, we have to consider the offset that was in
        effect on 1970-01-01 and which was precisely 8.000082s. Fixes issue #142.
      </action>
      <action dev="luc" type="update" >
        Vastly improved performances for Poisson series computations. Poisson series are often
        evaluated several components together (x/y/s in new non-rotating paradigm, ∆ψ/∆ε in old
        equinox paradigm for example). As the components are built from a common model, they
        share many nutation terms. We now evaluate these shared terms only once, as we evaluate
        the components in parallel thanks to a preliminary "compilation" phase performed when
        the Poisson series are set up. This dramatically improves speed: on a test case based
        on x/y/s evaluations over a one year time span without any caching,  we noticed a
        more than two-fold speedup: mean computation time reduced from 6.75 seconds (standard
        deviation 0.49s) to 3.07 seconds (standard deviation 0.04s), so it was a 54.5% reduction
        in mean computation time. At the same time, accuracy was also improved thanks to the
        Møller-Knuth TwoSum algorithm without branching now used for summing all series terms.
      </action>
      <action dev="luc" type="fix" >
        When UT1 time scale is used, it is now possible to choose which Earth Orientation
        Parameters history to use (formerly, only EOP compatible with IAU-2000/2006 was
        used, even for systems relying only on older conventions).
      </action>
      <action dev="luc" type="add" >
        Added Greenwich Mean Sidereal Time and Greenwich Apparent Sidereal Time
        to all supported IERS conventions (i.e. IERS 1996, IERS 2003 and IERS 2010).
      </action>
      <action dev="luc" type="add" >
        Classical equinox-based paradigm and new non-rotating origin paradigm for
        inertial and terrestrial frames are now supported with all IERS conventions.
        This means it is now possible to use MOD/TOD/GTOD with the recent precession/nutation
        models from recent conventions, and it is also possible to use CIRF/TIRF/ITRF with
        the older precession nutation models from ancient conventions. Of course, all these
        conventions and frames can be used at the same time, which is very important to
        support legacy systems and to convert coordinates between older and newer reference
        systems.
      </action>
      <action dev="luc" type="add" >
        Added IERS 1996 in the list of supported IERS conventions.
      </action>
      <action dev="luc" type="add" >
        Added factory methods to compute arbitrary Julian Epochs (J1900.0, J2000.0 ...)
        and Besselian Epochs (B1900.0, B1950.0 ...) that are used as reference dates
        in some models and frames.
      </action>
      <action dev="luc" type="fix" >
        Fixed non-bracketing exception while converting Cartesian points very close to equator into geodetic
        coordinates. Fixes issue #141.
      </action>
      <action dev="evan" type="add" >
        Added getAngularVelocity() to PVCoordinates.
      </action>
      <action dev="luc" type="add" >
        Added back serialization for some ephemerides produced by integration-based propagators.
        The ephemerides produced by NumericalPropagator are always serializable, and the ones
        produced by DSSTPropagator may be serializable or not depending on the force models used.
      </action>
      <action dev="luc" type="fix" >
        Fixed missing events detection when two events occurred at exactly the same time using an analytical
        propagator (like generated ephemerides for example). Fixes issue #138.
      </action>
      <action dev="luc" type="fix" >
        Fixed data loading from zip/jar. A more streamlined architecture has been set up, and each zip entry
        now uses its own input stream. Closing the stream triggers the switch to the next entry, and duplicate
        close are handled gracefully. Fixes issue #139.
      </action>
      <action dev="luc" type="fix" >
        Improved event bracketing by backporting changes made in Apache Commons Math (may fix issues #110
        and #136, but we cannot be sure as neither issues were reproducible even before this change...).
      </action>
      <action dev="luc" type="fix" >
        Fixed GTOD and Veis frame that did apply UT1-UTC correction when they should not (fixes issue #131).
      </action>
      <action dev="luc" type="fix" >
        Completely rewrote conversion from Cartesian to geodetic coordinates to improve
        numerical stability for very far points (typically when computing coordinates
        of Sun). Fixes issue #137.
      </action>
    </release>
    <release version="6.0" date="2013-04-23"
             description="Version 6.0 is a major release of Orekit. It introduces several new
             features and bug fixes. Several incompatibilities with respect to previous
             versions 5.x have been introduced. Users are strongly advised to upgrade to this
             version. The major features introduced in version 6.0 are the inclusion of the DSST
             semi-analytical propagator, an improved propagator architecture where all propagators
             can use events and step handlers, much better and faster gravity field force model,
             Jacobians availability for all force models, converters between different propagation
             models (which can be used to convert between mean and osculating elements), thread
             safety for many parts (mainly frames, but still excluding propagators) while still
             preserving caching for performances even in multi-threaded environments, time-dependent
             gravity fields, support for IERS 2010 conventions, support for INPOP and all DExxx
             ephemerides, new frames, new time scales, support for user-defined states in spacecraft
             state, availability of additional states in events, interpolators for many components
             like position-velocity, spacecraft state and attitude allowing to compute high order
             derivatives if desired, filtering of events, orphan frames, magnetic fields models,
             SP3 files support, visibility circles, support for Marshall Solar Activity Future
             Estimation of solar activity. Numerous bugs were also fixed. Version 6.0 now depends
             on version 3.2 of Apache commons math.">
      <action dev="pascal" type="fix" >
        Fixed conversion of mean anomaly to hyperbolic eccentric anomaly (fixes issue #135).
      </action>
      <action dev="luc" type="add" >
        Extracted fundamental nutation arguments from CIRF frame. This allows both reuse of
        the arguments for other computations (typically tides), and also allows to use
        convention-dependent arguments (they are similar for IERS conventions 2003 and 2010,
        but have changed before and may change in the future).
      </action>
      <action dev="luc" type="fix" >
        Fixed event g function correction when starting exactly at 0 with a backward
        propagation (fixes issue #125).
      </action>
      <action dev="luc" type="update" >
        Error messages properties are now loaded directly in UTF-8.
      </action>
      <action dev="luc" type="add" >
        Added a way to know which tide system is used in gravity fields (zero-tide,
        tide-free or unknown).
      </action>
      <action dev="luc" type="add" >
        Added orphan frame, i.e. trees that are not yet connected to the main
        frame tree but attached later on. This allows building frame trees
        from leaf to root. This change fixes feature request #98.
      </action>
      <action dev="luc" type="add" >
        Added a way to filter only increasing or decreasing events. The filtering
        occurs a priori, i.e. the filtered out events do not trigger a search.
        Only the interesting events are searched for and contribute to computation
        time. This change fixes feature request #104.
      </action>
      <action dev="pascal" type="add" >
        Added a semianalytical propagator based on the Draper Semianalytic
        Satellite Theory. The DSST accounts for all significant perturbations
        (central body including tesseral harmonics, third-body, drag, solar
        radiation pressure) and is applicable to all orbit classes.
        To begin with, only mean elements propagation is available.
      </action>
      <action dev="evan" type="update" >
        Greatly improved performance of time-stamped caches for data that is
        read only once (like UTC leap seconds history or EOP).
      </action>
      <action dev="luc" type="add" >
        Additional states can now be used in events. Note that waiting for the
        fix for issue MATH-965 in Apache Commons Math to be been officially
        published, a workaround has been used in Orekit. This workaround
        implies that events that should be triggered based on additional equations
        for integration-based propagator will be less accurate on the first step
        (full accuracy is recovered once the first step is accepted).
        So in these corner cases, users are advised to start propagation at least
        one step before the first event (or to use a version of Apache Commons Math
        that includes the fix, which has been added to the development version as
        of r1465654). This change fixes feature request #134.
      </action>
      <action dev="luc" type="add" >
        AdditionalStateProviders can now be used for all propagators, not
        only analytical ones. Note that when both state providers and
        additional differential equations are used in an integration-based
        propagator, they must used different states names. A state can only
        be handled by one type at a time, either already integrated or
        integrated by the propagator (fixes feature request #133).
      </action>
      <action dev="luc" type="add" >
        Added a way to store user data into SpacecraftState. User data are
        simply double arrays associated to a name. They are handled properly
        by interpolation, event handlers, ephemerides and adapter propagators.
        Note that since SpacecraftState instances are immutable, adding states
        generates a new instance, using a fluent API principle (fixes feature request #132).
      </action>
      <action dev="luc" type="add" >
        Added a way to retrieve all additional states at once from a step interpolator.
      </action>
      <action dev="luc" type="fix" >
        Fixed wrong orientation for ICRF and all IAU pole and prime meridians
        (a few tens milli-arcseconds). This error mainly induced an error in
        celestial bodies directions, including the Sun which is used in many
        places in Orekit (fixes bug #130).
      </action>
      <action dev="luc" type="add" >
        Added support for IERS conventions 2010. Note that Orekit still also
        support conventions 2003 in addition to conventions 2010. However, as
        IERS does not provide anymore data to link TIRF 2003 with ITRF, ITRF
        based on 2003 convention is not available. ITRF can only be based on
        either 2010 conventions for CIO-based paradigm or on 1996 conventions
        for equinox-based paradigm. 
      </action>
      <action dev="luc" type="add" >
        Atmosphere models now provide their central body frame.
      </action>
      <action dev="luc" type="add" >
        Added versions of angular coordinates and position-velocity that use
        any field instead of double (classes FieldAngularCoordinates and
        FieldPVCoordinates). This allows to compute derivatives of these quantities
        with respect to any number of variables and to any order (using DerivativeStructure
        for the field elements), or to compute at arbitrary precision (using Dfp for
        the field elements). Regular transforms as produced by frames
        handle these objects properly and compute partial derivatives for them.
      </action>
      <action dev="luc" type="update" >
        Converted Cunningham and Droziner force models to use the API of the new
        partial derivatives framework, despite they STILL USE finite differences.
        These two force models are now considered obsolete, they have been
        largely superseded by the Holmes-Featherstone model, which can be used
        for much larger degrees (Cunnigham and Droziner use un-normalized
        equations and coefficients which underflow at about degree 90), which
        already provides analytical derivatives, and which is twice faster. It
        was therefore considered a waste of time to develop analytical derivatives
        for them. As a consequence, they use finite differences to compute their
        derivatives, which adds another huge slow down factor when derivatives are
        requested. So users are strongly recommended to avoid these models when
        partial derivatives are desired...
      </action>
      <action dev="luc" type="add" >
        Added analytical computation of partial derivatives for third-body
        attraction.
      </action>
      <action dev="luc" type="add" >
        Added analytical computation of partial derivatives for constant
        thrust maneuvers.
      </action>
      <action dev="luc" type="update" >
        Converted Newtonian force model to use the new partial derivatives
        framework.
      </action>
      <action dev="luc" type="update" >
        Converted Holmes-Featherstone force model to use the new partial derivatives
        framework.
      </action>
      <action dev="luc" type="add" >
        Added analytical computation of partial derivatives for surface forces
        (drag and radiation pressure) for all supported spacecraft body shapes.
      </action>
      <action dev="luc" type="update" >
        Streamlined the force models partial derivatives computation for numerical
        propagation. It is now far simpler to compute analytically the derivatives
        with respect to state and with respect to force models specific parameters,
        thanks to the new Apache Commons Math differentiation framework. 
      </action>
      <action dev="luc" type="add" >
        Added a new force model for central body gravity field, based on Holmes and Featherstone
        algorithms. This model is a great improvement over Cunningham and Droziner models. It
        allows much higher degrees (it uses normalized coefficients and carefully crafted
        recursions to avoid overflows and underflows). It computes analytically all partial
        derivatives and hence can be used to compute accurate state transition matrices. It is
        also much faster than the other models (for example a 10 days propagation of a low Earth
        orbit with a 1cm tolerance setting and a 69x69 gravity field was about 45% faster with
        Holmes and Featherstone than with Cunningham).
      </action>
      <action dev="luc" type="fix" >
        Improved gravity field un-normalization to allow higher degrees/order with Cunningham and
        Droziner models. Formerly, the coefficients computation underflowed for square fields
        degree = order = 85, and for non-square fields at degree = 130 for order = 40. Now square
        fields can go slightly higher (degree = order = 89) and non-square fields can go much
        higher (degree = 393 for order = 63 for example). Attempts to use un-normalization past
        the underflow limit now raises an exception.
      </action>
      <action dev="luc" type="update" >
        Updated Orekit to version 3.1.1 of Apache Commons Math.
      </action>
      <action dev="luc" type="add" >
        Added support for time-dependent gravity fields. All recent gravity
        fields include time-dependent coefficients (linear trends and pulsations
        at several different periods). They are now properly handled by Orekit.
        For comparison purposes, it is still possible to retrieve only the constant
        part of a field even if the file contains time-dependent coefficients too.
      </action>
      <action dev="luc" type="update" >
        Added a way to speed up parsing and reduce memory consumption when
        loading gravity fields. Now the user can specify the maximal degree
        and order before reading the file.
      </action>
      <action dev="luc" type="fix" >
        The EGM gravity field reader did not complain when files with missing
        coefficients were provided, even when asked to complain.
      </action>
      <action dev="luc" type="fix" >
        Fixed serialization of all predefined frames. This fix implied
        also fixing serialization of celestial bodies as the predefined
        ICRF frame relies on them. Note for both types of objects, only
        some meta-data are really serialized in such a way that at
        deserialization time we retrieve singletons. So the serialized
        data are small (less than 500 bytes) and exchanging many time
        these objects in a distributed application does not imply anymore
        lots of duplication.
      </action>
      <action dev="tn" type="fix" due-to="Yannick Tanguy">
        Throw an exception if the conversion of mean anomaly to hyperbolic
        eccentric anomaly does not converge in KeplerianOrbit (fixes bug #114).
      </action>
      <action dev="luc" type="fix" due-to="Evan Ward">
        Removed weak hash maps in frames (fixes bug #122).
      </action>
        <action dev="luc" type="fix" due-to="Bruno Revelin">
        Improved documentation of interpolation methods (fixes bug #123).
      </action>
      <action dev="tn" type="fix" due-to="Evan Ward">
        Make TIRF2000Provider class thread-safe (fixes bug #118).
      </action>
      <action dev="tn" type="fix" due-to="Christophe Le Bris">
        Correct spelling of the inner class QuadratureComputation (fixes bug #120).
      </action>
      <action dev="tn" type="fix" due-to="Evan Ward">
        Remove unnecessary synchronization in UT1Scale (fixes bug #119).
      </action>
      <action dev="tn" type="fix" due-to="Carlos Casas">
        Clear caches in CelestialBodyFactory when removing CelestialBodyLoaders
        (fixes bug #106).
      </action>
      <action dev="tn" type="fix" due-to="Yannick Tanguy">
        Fix loading of JPL ephemerides files with overlapping periods
        (fixes bug #113).
      </action>
      <action dev="tn" type="fix" due-to="Simon Billemont">
        Prevent initialization exception in UTCScale in case no user-defined
        offsets are provided. (fixes bug #111).
      </action>
      <action dev="luc" type="fix" due-to="Evan Ward">
        Improved performance by caching EME2000 frame in AbstractCelestialBody
        (fixes bug #116).
      </action>
      <action dev="tn" type="fix" due-to="Evan Ward">
        Make TidalCorrections class thread-safe by using the new TimeStampedCache. 
        (fixes bug #117).
      </action>
      <action dev="tn" type="fix" due-to="Evan Ward">
        Convert position entries contained in SP3 files to meters instead of km
        (fixes bug #112).
      </action>
      <action dev="luc" type="add" >
        Added support for version 2011 of ICGEM gravity field format. Orekit
        still ignore the time-dependent part of these fields, though.
      </action>
      <action dev="luc" type="update" >
        Greatly simplified CelestialBodyLoader interface, now it is not related
        to DataLoader anymore (which implies users can more easily provide
        analytical models instead of the JPL/IMCCE ephemerides if they want)
      </action>
      <action dev="luc" type="fix" >
        Use the new thread-safe caches and the new Hermite interpolation feature on
        Transform, Earth Orientation Parameters, JPL/IMCCE ephemerides, UTC-TAI
        history and Ephemeris to remove thread-safety issues in all classes using
        cache (fixes #3).
      </action>
      <action dev="luc" type="add" >
        Added Hermite interpolation features for position-velocity coordinates,
        angular coordinates, orbits, attitudes, spacecraft states and transforms.
        Hermite interpolation matches sample points value and optionally first derivative.
      </action>
      <action dev="luc" type="add" >
        Added an AngularCoordinates as an angular counterpart to PVCoordinates.
      </action>
      <action dev="luc" type="add" >
        Transform now implements both TimeStamped and TimeShiftable. Note that this change
        implied adding an AbsoluteDate parameter to all transform constructors, so this
        is a backward incompatible change.
      </action>
      <action dev="luc" type="fix" >
        Fixed wrong transform for 3D lines (fixes bug #101).
      </action>
      <action dev="luc" type="add" >
        Upgraded support of CCSDS Unsegmented Time Code (CUC) to version 4 of the
        standard published in November 2010 (fixes bug #91), this includes support for
        an extended preamble field and longer time codes.
      </action>
      <action dev="luc" type="add" due-to="Francesco Rocca">
        Added a way to build TLE propagators with attitude providers and mass (fixes bug #84).
      </action>
      <action dev="luc" type="fix" >
        Fixed numerical stability errors for high order gravity field in Cunningham model (fixes bug #97).
      </action>
      <action dev="luc" type="fix" due-to="Yannick Tanguy">
        Fixed an error in radiation pressure for BoxAndSolarArraySpacecraft (fixes bug #92).
      </action>
      <action dev="thomas" type="add">
        Added models for tropospheric delay and geomagnetic field.
      </action>
      <action dev="luc" type="update">
        The existing general mechanism for shifting objects in time has been
        formalized as a parameterized interface implemented by AbsoluteDate, Attitude,
        Orbit, PVCoordinates and SpacecraftState.
      </action>
      <action dev="luc" type="update">
        Time scales are not serializable anymore (this induced problems for the UTC scale
        and its caching feature).
      </action>
      <action dev="luc" type="fix">
        Fixed TLE propagation in deep space when inclination is exactly 0 (fixes bug #88).
      </action>
      <action dev="pascal" type="add" due-to="Francesco Rocca">
        Added a package for spacecraft states to propagators conversion extending an
        original contribution for TLE (Orbit Converter for Two-Lines Elements) to all
        propagators.
      </action>
      <action dev="luc" type="fix">
        Improved testing of error messages.
      </action>
      <action dev="luc" type="fix">
        Removed too stringent test on trajectory in TLE propagator (fixes bug #86).
      </action>      
      <action dev="thomas" type="fix">
      	Set the initial state for a TLEPropagator (fixes bug #85).
      </action>
      <action dev="luc" type="update">
        Improved testing of error messages.
      </action>
      <action dev="luc" type="update">
        Updated IAU poles for celestial bodies according to the 2009 report and the
        2011 erratum from the IAU/IAG Working Group on Cartographic Coordinates and
        Rotational Elements of the Planets and Satellites (WGCCRE).
      </action>
      <action dev="luc" type="update">
        Removed code deprecated before 5.0.
      </action>
      <action dev="thomas" type="add">
        Added support for more recent JPL DExxx and INPOP ephemerides files (fixes feature #23).
      </action>
      <action dev="luc" type="fix">
        Fixed formatting of very small values in TLE lines (fixes bug #77).
      </action>
      <action dev="thomas" type="fix">
        Fixed formatting of TLE epoch (fixes bug #74).
      </action>
      <action dev="thomas" type="fix">
        Fixed performance issues when using the singleton UTCScale instance from
        multiple threads. Use a prototype pattern instead (fixes bug #33).
      </action>
      <action dev="luc" type="add">
        Added J2 effect on small maneuvers model.
      </action>
      <action dev="luc" type="fix">
        Fixed attitudeProvider field masking in IntegratedEphemeris.
      </action>
      <action dev="luc" type="add">
        Added a tutorial to compute Earth phased, Sun synchronous orbits.
      </action>
      <action dev="luc" type="add">
        Added a fitter for osculating parameters, allowing conversion to mean parameters.
      </action>
      <action dev="luc" type="update">
        Made Greenwich mean and apparent sidereal time publicly visible in GTOD frame.
      </action>
      <action dev="luc" type="update">
        Made equation of equinoxes sidereal time publicly visible in TOD frame.
      </action>
      <action dev="thomas" type="update">
        Added more german translations for error messages.
      </action>
      <action dev="luc" type="fix">
        Allow ClasspathCrawler and ZipJarCrawler data providers to work in
        OSGi environments by providing an explicit class loader (fixes bug #54).
      </action>
      <action dev="luc" type="update">
        Improved the small maneuvers analytical model to compute orbit Jacobian
        with respect to maneuver parameters.
      </action>
      <action dev="luc" type="fix">
        Force impulse maneuver to preserve orbit type and orbit frame.
      </action>
      <action dev="thomas" type="add">
        Added sp3 file parser.
      </action>
      <action dev="luc" type="add">
        Added a method to compute frames transforms Jacobians in the Transform class.
      </action>
      <action dev="luc" type="fix">
        Fixed a problem with propagation over null or negative ranges.
      </action>
      <action dev="luc" type="add">
        Added a multiplexer for step handlers.
      </action>
      <action dev="luc" type="add">
        Added init methods to step handlers and event handlers.
      </action>
      <action dev="luc" type="add">
        Added an adapter propagator that can add small maneuvers to any propagator, including
        ephemeris based ones.
      </action>
      <action dev="luc" type="add">
        Added an analytical model for the effect at date t1 of a small maneuver performed at date t0.
      </action>
      <action dev="luc" type="fix">
        Fixed a missing reinitialization of start date when state was reset in numerical propagator.
      </action>
      <action dev="luc" type="update">
        Added detection of attempts to create hyperbolic orbits as circular or equinoctial
        instances.
      </action>
      <action dev="pascal" type="fix">
        Fixed potential numerical failure in lightning ratio computation.
      </action>
      <action dev="luc" type="update">
        Simplified construction of atmosphere models, the Earth fixed frame is already present
        in the body shape, there was no need to pass a separate argument for it.
      </action>
      <action dev="pascal" type="add">
        Added Harris-Priester atmosphere model.
      </action>
      <action dev="luc" type="update">
        Changed the return value of eventOccurred method from an int to an enumerate.
      </action>
      <action dev="pascal" type="fix">
        Fixed frame for TLEPropagator (fixes bug #31).
      </action>
      <action dev="luc" type="add">
        Added getters/setters for impulse maneuvers.
      </action>
      <action dev="luc" type="add">
        Added getters/setters for attitude provider in all orbit propagators.
      </action>
      <action dev="luc" type="add">
        Added a method to compute visibility circles in TopocentricFrame.
      </action>
      <action dev="luc" type="add">
        Added an equinox-based version of ITRF.
      </action>
      <action dev="luc" type="add">
        Added getters for thrust, Isp and flow rate in constant thrust maneuvers.
      </action>
      <action dev="luc" type="add">
        Allow use of any supported Local Orbital Frames as the reference frame
        for LofOffset attitude modes.
      </action>
      <action dev="luc" type="add">
        Added support for LVLH, VVLH and VNC local orbital frames.
      </action>
      <action dev="luc" type="fix">
        Fixed a performance bug implying that some frames reloaded all EOP history files
        each time a transform was computed (fixes bug #26).
      </action>
      <action dev="luc" type="add" >
        Added support for columns-based IERS Rapid Data and Prediction files (finals.daily, finals.data
        and finals.all), the XML version was already supported since a few months
      </action>
      <action dev="luc" type="fix" >
        Fixed numerical issue in eccentricity computation (fixes bug #25)
      </action>
      <action dev="luc" type="update" >
        Changed step handling of abstract propagators, now they use a single step
        equal to the duration of the propagation in all cases except when a fixed step
        is requested in master mode. Previously, they arbitrarily used on hundredth of
        the Keplerian period as the step size, hence performing many steps even if not
        strictly required
      </action>
      <action dev="luc" type="add" >
        Added propagation of Jacobians matrices in circular, Keplerian and equinoctial
        parameters, using either true, eccentric or mean position angles. Formerly,
        propagation of Jacobians matrices was possible only in Cartesian parameters
      </action>
      <action dev="luc" type="add" >
        Added a way to propagate additional state along with orbit in abstract
        propagators, as an analytical counterpart to the additional equations that
        can be integrated by numerical propagators
      </action>
      <action dev="luc" type="fix" >
        Fixed missing partial derivatives data in ephemerides produced by a numerical
        propagator despite it was set up to computed them (fixes bug #16)
      </action>
      <action dev="luc" type="fix" >
        Added a new much simpler way to log events occurrences all at once (or
        only a subset of the events if desired)
      </action>
      <action dev="pascal" type="add" >
        Added alternative default name for ICGEM files
      </action>
      <action dev="pascal" type="fix" >
        Fixed EventState reset on propagation direction change (fixes bug #19)
      </action>
      <action dev="luc" type="fix" >
        Fixed Jacobianizer so it can handle force models that do change the spacecraft mass,
        like ConstantThrustManeuver (fixes bug #18)
      </action>
      <action dev="luc" type="add" >
        Added Jacobians between orbital parameters and Cartesian parameters for all orbits
        types (including hyperbolic orbits), all angles types (mean, eccentric, true) and in
        both directions
      </action>
      <action dev="luc" type="update" >
        Replaced the integers parameters used in orbit constructors (MEAN_ANOMALY, ECCENTRIC_ANOMALY ...)
        by a new PositionAngle enumerate for better value safety. The old public constants and the
        corresponding constructors are still available but are deprecated
      </action>
      <action dev="luc" type="fix" >
        Fixed ephemeris generation in numerical propagation. After getEphemeris has been
        called,  later calls to the numerical propagator did reset the already computed
        and returned ephemeris (fixes bug #14)
      </action>
      <action dev="luc" type="add" due-to="Bruno Revelin">
        Added support for the Marshall Solar Activity Future Estimation files
      </action>
      <action dev="luc" type="fix">
        TLEPropagator now implements the Propagator interface, and hence can benefit from all
        events detection and mode handling features (fixes features request #4)
      </action>
      <action dev="luc" type="update">
        improved events detection robustness, by decoupling events handling from adaptive step
        sizes in numerical integrators and  (fix contributed to Apache Commons Math) and from
        classical propagation in analytical and tabulated propagators. This implies the events
        will NOT reduce integration step sizes anymore, thus also increasing speed and in corner
        cases reducing local precision at event occurrence, reducing max step size is often
        sufficient to compensate for this drawback
      </action>
      <action dev="v&#233;ronique" type="add" >
        all propagators, including analytical ones or tabulated ones can now be used for
        event detection. Of course for tabulated propagators, setting up an event that
        would try to reset the state triggers an error when the event occurs
      </action>
      <action dev="v&#233;ronique" type="add" >
        propagation can now be done between two dates, regardless of the date of the initial state
      </action>
      <action dev="v&#233;ronique" type="add" >
        attitude can be specified either using a date only thanks to a new AttitudeLaw interface
        or using a date, a position-velocity provider and a frame (which can be any frame) thanks
        to a new AttitudeProvider interface, wrappers have been added to convert between the two
        interfaces. A side effect of this change is that LofOffset constructor now needs a reference
        to an inertial reference frame, otherwise the attitude woud be wrong if a non-inertial frame
        were passed to getAttitude, due to velocity composition (the computed LOF would not really
        be a LOF)
      </action>
      <action dev="luc" type="update">
        the notion of quasi-inertial frames has been renamed as pseudo-inertial because
        quasi-inertial has a precise relativistic meaning that is not considered here. We
        only consider these frames to be suitable for Newtonian mechanics.
      </action>
      <action dev="luc" type="update">
        the equinox based frames have been renamed to more standard names (MOD, and GTOD
        instead of MEME, and PEF). The implementation of TEME was also wrong (it was
        really a TOD), so now there are both a TOD with a proper name and a TEME with a
        proper implementation.
      </action>
      <action dev="luc" type="update">
        celestial bodies now provide both an inertially oriented body centered
        frame and a body oriented body centered frame, the bodies managed by
        CelestialBodyFactory use the IAU poles and prime meridian definitions
        to build the two frames
      </action>
      <action dev="luc" type="add">
        added the ICRF frame at the solar system barycenter
      </action>
      <action dev="luc" type="add">
        added the ITRF93, ITRF97, ITRF2000 and ITRF2008 frames (previously, only
        the ITRF2005 frame was available)
      </action>
      <action dev="luc" type="add">
        added a getPoint method to TopocentricFrame
      </action>
      <action dev="luc" type="add">
        added the Galileo System Time Scales and the Galileo start epoch.
      </action>
      <action dev="luc" type="add">
        added the UT1, TCB and GMST time scales used in CCSDS Orbit Data Messages
      </action>
      <action dev="luc" type="fix">
        fixed an error when parsing a date occurring during a leap second introduction
      </action>
      <action dev="luc" type="fix">
        fixed a dut1 interpolation error for the day just before a leap second introduction
      </action>
      <action dev="luc" type="fix">
        fixed an error in JPL ephemerides: they are in TDB time scale
      </action>
      <action dev="luc" type="fix">
        fixed an error in date creation/parsing for UTC dates which occur during a
        leap second
      </action>
      <action dev="luc" type="fix">
        fixed UTC time scale between 1961-01-01 and 1971-12-31 ; in this time range
        the offset between UTC and TAI was piecewise linear
      </action>
      <action dev="luc" type="add">
        added an enumerate for specifying months in dates and for simplifying parsing
        of some data files
      </action>
      <action dev="luc" type="add">
        completed support for CCSDS Time Code Format (CCSDS 301.0-B-3) ; now in addition
        to ASCII Calendar Segmented Time Code which has been supported for a while,
        Orekit also supports CCSDS Unsegmented Time Code (CUC), CCSDS Day Segmented
        Time Code (CDS) and CCSDS Calendar Segmented Time Code (CCS)
      </action>
      <action dev="luc" type="add">
        added a freeze method to the Frame and Transform classes, in order to build fixed
        frames from moving ones, this is useful for example to build a launch frame
        at launcher inertial navigation system reset time, or to build an equinox-based
        frame at a specific epoch
      </action>
      <action dev="luc" type="fix">
        fixed an out of memory error when lots of temporary frames were created in loops
        and discarded
      </action>
      <action dev="luc" type="update">
        use the new FastMath class from commons-math instead of the standard java.util.Math
        class for increased accuracy and speed
      </action>
      <action dev="luc" type="add">
        added support for the new bulletinB data published by Paris-Meudon observatory
        for IAU-1980 precession-nutation model (IERS has ceased publishing bulletinB
        files for both IAU-1980 precession-nutation model and IAU-2000
        precession-nutation model as of early 2010).
      </action>
      <action dev="luc" type="add">
        added support for the new XML files containing both bulletinA and bulletinB data
        published by IERS (both the finals and daily files are supported).
      </action>
      <action dev="luc" type="update">
        Orekit now depends on at least version 3.0 of Apache commons-math
      </action>
      <action dev="luc" type="add">
        added a way to list what data have been loaded through DataProvidersManager
      </action>
      <action dev="luc" type="add">
        PropagationException can now be created directly from OrekitException, thus simplifying
        wrapping lower Orekit errors in step handlers
      </action>
      <action dev="luc" type="update">
        improved exception propagation from low level java runtime and Apache commons-math libraries
        preserving initial error stack trace
      </action>
      <action dev="luc" type="update">
        changed exception localization framework to simplify messages handling
      </action>
      <action dev="luc" type="fix">
        greatly improved AbsoluteDate accuracy by shifting epoch when needed and separating
        long/double computations to avoid too large offsets and numerical cancellations, it is
        now possible to still have an absolute date accurate to about 1.0e-13s after shifting
        it 10000 times by 0.1s steps
      </action>
      <action dev="luc" type="fix">
        fixed an error in TopocentricFrame.getPVCoordinates: the coordinates returned were not the
        coordinates of the topocentric frame origin with respect to the specified frame, but were the
        coordinates of the specified frame origin with respect to the topocentric frame.
      </action>
      <action dev="luc" type="fix">
        fixed an errors in data loading in tutorials when one of the path in the classpath
        contained a space
      </action>
      <action dev="luc" type="fix">
        improved CelestialBodyPointed attitude mode: the spin now correctly includes
        the coupling effect of the phasing reference
      </action>
      <action dev="luc" type="fix">
        fixed an error in SpinStabilized attitude mode: the spin was reversed
        with respect to the specification
      </action>
      <action dev="pascal" type="add">
        added a GroundMaskElevationDetector dealing with local physical mask for visibility
      </action>
      <action dev="pascal" type="add">
        added an ApparentElevationDetector taking refraction into account in a terrestrial
        environment
      </action>
      <action dev="pascal" type="update">
        enhanced DateDetector behaviour to allow adding new event dates on the fly
      </action>
      <action dev="pascal" type="fix" due-to="Derek Surka">
        fixed an error in FramesFactory when getting ITRF2005 and TIRF2000 frames:
        ignoreTidalEffects was handled wrong.
      </action>
      <action dev="luc" type="update" >
        removed serialization of some cached data in frames
      </action>
      <action dev="luc" type="fix" >
        fixed deserialization problems of frame singletons, they were not unique any more
      </action>
      <action dev="v&#233;ronique" type="add" >
        numerical propagation can now be done either using Cartesian parameters, circular
        parameters, equinoctial parameters, or Keplerian parameters (elliptical or hyperbolic)
        and using mean, eccentric or true position angles for the parameters where it is relevant.
        So there are now 10 possible configurations for state vector. This allows propagation
        of any kind of trajectories, including hyperbolic orbits used for interplanetary missions,
        or atmospheric re-entry trajectories
      </action>
      <action dev="v&#233;ronique" type="update" >
        completely revamped the partial derivatives matrices computation using the additional
        equations mechanism
      </action>
      <action dev="v&#233;ronique" type="add" >
        added a mechanism to integrate user-supplied additional equations alongside with
        orbital parameters during numerical propagation
      </action>
      <action dev="luc" type="update">
        use A. W. Odell and R. H. Gooding (1986) fast and robust solver for Kepler equation
      </action>
      <action dev="luc" type="add">
        keplerian and cartesian orbits now support hyperbolic orbits (i.e. eccentricity greater
        than 1, and in this case negative semi major axis by convention)
      </action>
      <action dev="luc" type="fix">
        fixed an error in LofOffset attitude mode: the computed attitude was reversed
        with respect to the specification
      </action>
      <action dev="luc" type="add">
        added an AttitudesSequence class which can handle several laws, only one of
        which being active at any time. The active law changes as switch events are
        triggered. This can be used for example to alternate between daylight attitude mode
        and eclipse attitude mode, or between normal observing mode and special modes
        for ground contact or maneuvers.
      </action>
      <action dev="pascal" type="fix" due-to="Bruno Revelin">
        fixed an error when crawling a classpath or a directory a zip file was found.
        This might lead to select an inappropriate data provider.
      </action>
    </release>
    <release version="5.0.3" date="2011-07-12"
             description="version 5.0.3 is a bug-fix release.">
      <action dev="luc" type="fix">
        Fixed a performance bug implying that some frames reloaded all EOP history files
        each time a transform was computed  (fixes bug #26).
      </action>
      <action dev="luc" type="fix">
        Fixed a parsing bug in IERS Rapid Data and Prediction files for dates between 2000 and 2009.
      </action>
    </release>
    <release version="5.0.2" date="2011-07-11"
             description="version 5.0.2 is an interim release of Orekit with support for IERS
                          Rapid Data and Prediction files.">
      <action dev="luc" type="update">
        Added support for IERS Rapid Data and Prediction files finals.all, finals.data and finals.daily,
        for both IAU-1980 and IAU-2000 and with both columns and XML formats.
      </action>
    </release>
    <release version="5.0.1" date="2011-04-15"
             description="version 5.0.1 is a minor release of Orekit without any functional changes.
             The differences with respect to 5.0 are only related to packaging and deployement to
             maven central. There are NO bug fixes and NO evolutions.">
      <action dev="luc" type="update">
        updated packaging to allow deployment to maven central.
      </action>
    </release>
    <release version="5.0" date="2010-05-06"
             description="version 5.0 is a major release of Orekit. It introduces several new
             features and bug fixes. Some slight incompatibilities with respect to previous
             versions have been introduced, but they should be easy to overcome to users. Users
             are strongly advised to upgrade to this version. The major points introduced in version
             5.0 are a very general PVCoordinatesProvider interface, a new shiftedBy method allowing
             many time-dependent instances (AbsoluteDate, Orbit, PVCoordinates, Attitude and SpacecraftState)
             to be slightly shifted in time using simple evolution models (keplerian for orbit, fixed
             angular rate for attitude, fixed translation for position/velocity), a redesign of the
             attitude interfaces and an experimental (read subject to change) numerical propagator
             able to compute jacobians of the state with respect to both initial state and force
             models parameters. Version 5.0 now depends on version 2.1 of Apache commons math.">
      <action dev="pascal" type="add">
        a new experimental numerical propagator has been added, in addition to computing
        the spacecraft state at target time, it also computes the partial derivatives of
        this state with respect to the initial state (one jacobian) and with respect to
        models parameters (another jacobian). The jacobians are integrated alongside with
        the state, using variational equations for better accuracy and numerical robustness.
        This will help further implementation of orbit determination or optimization
        algorithms. This code is still considered to be experimental as of 5.0 and the API
        could change in the future.
      </action>
      <action dev="luc" type="add">
        a new SpacecraftFrame class has been added, taking into account orbit and
        attitude thanks to an underlying propagator. This allows to see the spacecraft just
        as another known geometrical object automatically handled and connected to all
        other frames. For an instantaneous view, Transform instances can also be built
        directly by SpacecraftState instances.
      </action>
      <action dev="luc" type="add">
        frames can now be flagged as quasi-inertial or not; only quasi-inertial frames
        are suitable for defining orbits
      </action>
      <action dev="luc" type="add">
        the Topocentric frame now provides a way to retrieve the body shape on which the
        frame is defined
      </action>
      <action dev="pascal" type="update">
        changed the way Veis 1950 frame is constructed.
        Now, its parent is the PEF frame with no EOP corrections applied.
      </action>
      <action dev="luc" type="fix" due-to="John Pritchard">
        fixed a parameters inversion in Earth Orientation Parameters for IAU-1980 models.
        The error could introduce up to a few meters error in position during transformations
        between TEME and MEME
      </action>
      <action dev="luc" type="add" >
        factories have been introduced for handling all data formats. Their default configuration
        correspond to the legacy formats used in previous versions (IERS format for UTC-TAI, EOPC04
        and bulletins B for Earth Orientation Parameters, JPL format for celestial bodies ...).
        Users can now add support for their own formats if they want (for example if they prefer
        using bulletins A instead of EOPC04 and bulletins B, or if they have their own gravity
        field format ...). Consequences of these changes are that the SolarSystemBody and
        the PotentialReaderFactory classes have been deprecated (replaced by CelestialBodyFactory and
        GravityFieldFactory) and that TimeScalesFactory and FramesFactory have been extended. All these
        factories follow the same generic pattern.
      </action>
      <action dev="luc" type="fix" >
        improved thread safety (however, Orekit is still NOT completely thread-safe).
      </action>
      <action dev="luc" type="add" >
        the loaders for gravity fields now can optionally allow missing coefficients (they will be
        replaced by 0.0 except c[0][0] which will be replaced by 1.0).
      </action>
      <action dev="luc" type="fix" >
        the loader for gravity fields in the ICGEM format now support empty lines in the file
        (there is for example one blank line at the end of the file in the orekit-data zip archive).
      </action>
      <action dev="luc" type="add" >
        added support for the GRGS gravity field files formats.
      </action>
      <action dev="luc" type="add" >
        added a way to list the available satellite numbers in TLE files.
      </action>
      <action dev="luc" type="update" >
        improved TLE elements loading. Now TLE lines are loaded using the standard data loading
        mechanism (thus allowing loading from disk files, network, classpath ...), they can
        contain TLE for several objects in one file, and they may contain some non-TLE lines
        if desired.
      </action>
      <action dev="v&#233;ronique" type="add" >
        a new PVCoordinatesProvider interface has been created on top of several existing classes
        and interfaces (orbit propagator, celestial bodies, some moving frames ...). This is a
        major generalization that allows to use either satellites or celestial bodies in many
        algorithms (attitude pointing target, eclipses and field of view events ...)
      </action>
      <action dev="luc" type="fix" >
        improved numerical propagator efficiency when used from an outside loop: the initial
        state is automatically set to the last state at propagation end, thus allowing to
        restart from here without recomputing everything
      </action>
      <action dev="luc" type="add" >
        added a reset feature in all propagators, allowing to reuse an already configured
        propagator for several different orbits
      </action>
      <action dev="luc" type="fix" >
        fixed a mode handling error in NumericalPropagator: when a propagator was reused
        with a new mode setting, the previous step handlers were still used in addition to
        the new ones instead of replacing them
      </action>
      <action dev="luc" type="fix" >
        fixed an interpolation error for orbits crossing the -PI/+PI singularity between
        entries in the Ephemeris class
      </action>
      <action dev="luc" type="update" >
        KeplerianPropagator now preserve orbits types
      </action>
      <action dev="luc" type="add" >
        AbsoluteDate, Orbit, PVCoordinates, Attitude and SpacecraftState instances can now all
        be slightly shifted in time using simple evolution models (keplerian for orbit, fixed
        angular rate for attitude, fixed translation for position/velocity). This is not a
        replacement for proper propagation but is useful for known simple motions or small
        time shifts or when coarse accuracy is sufficient
      </action>
      <action dev="luc" type="fix" >
        changed AttitudeLaw.getState signature to use complete orbit. This is an incompatible
        change introduced to fix a major bug in spin computation for some attitude laws. The laws
        for which orientation depends on satellite velocity have a spin vector that depends on
        acceleration. This can be computed only if complete orbit is available. This change
        should be simple to handle from a users point of view, as the caller generally already
        has the orbit available and attitude laws implementations can retrieve all the former
        parameters (date, position/velocity, frame) directly from orbit.
      </action>
      <action dev="luc" type="fix" >
        fixed spin rate computation errors in almost all attitude modes
      </action>
      <action dev="luc" type="add" >
        added a new simple linear attitude mode: FixedRate
      </action>
      <action dev="luc" type="fix" >
        fixed an error in event detection: when two events were very close (for example a very
        short ground station visibility), the second one may be ignored despite the first one
        was detected.
      </action>
      <action dev="luc" type="fix" >
        fixed corner cases in event detection during orbit propagation, sometimes
        an already detected and handled event prevented the propagator to go further in time.
      </action>
      <action dev="luc" type="add" >
        added an EventShifter wrapper allowing to slightly shift raw events in time. This is useful
        for example to switch an attitude mode from solar pointing to something else a few minutes
        before eclipse entry and going back to solar pointing mode a few minutes after eclipse exit.
      </action>
      <action dev="pascal" type="add">
        added a new AlignmentDetector.
      </action>
      <action dev="pascal" type="add" >
        added a new EclipseDetector handling either umbra or penumbra entry and exit events.
      </action>
      <action dev="v&#233;ronique" type="add" >
        added new CircularFieldOfViewDetector and DihedralFieldOfViewDetector handling
        field of view entry and exit events for any type of target.
      </action>
      <action dev="luc" type="add" >
        added an experimental implementation of a BoxAndSolarArray spacecraft model considering a convex
        body (either parallelepipedic or defined by a set of facets) and a rotating solar array, for
        accurate modeling of surface forces with attitude. Beware that this class is still considered
        experimental, so use it with care!
      </action>
      <action dev="luc" type="update" >
        completely changed the RadiationSensitive and DragSensitive interfaces to be more comprehensive
        and handle properly lift and side force effects when used with non-symmetric spacecrafts/flux geometry
      </action>
      <action dev="luc" type="fix" due-to="Christelle Blandin">
        fixed denormalization of gravity field coefficients, the last coefficient
        was not initialized
      </action>
      <action dev="luc" type="add" >
        added a relative constructor and a getMomentum method to PVCoordinates
      </action>
      <action dev="luc" type="add">
        added a special implementation improving performances for the frequent case of identity transform
      </action>
      <action dev="luc" type="fix">
        fixed forgotten radians to degrees conversions for inclination and RAAN in CircularOrbit.toString()
      </action>
      <action dev="luc" type="add">
        added a Constants interface including a few useful physical constants.
      </action>
      <action dev="luc" type="add">
        added a way to build date components from week components (this can be used
        for scheduled operations with week-related periods)
      </action>
      <action dev="luc" type="add">
        added string parsing features for dates and times components supporting ISO-8601 formats
      </action>
      <action dev="luc" type="add">
        Orekit is now packaged as an OSGi bundle
      </action>
      <action dev="pascal" type="add">
        added some pieces of an UML model for the library (available in the source distribution)
      </action>
      <action dev="luc" type="update" >
        updated error message localization to be more consistent with Java exception. Now getMessage
        returns a non-localized message and only getLocalizedMessage returns a message localized for
        the platform default locale. A new getMessage(Locale) method has also been added to
        retrieve the message in any desired locale, not only the platform default one. The messages
        are also built and translated only when needed, so if an exception is triggered and
        never displayed, the message will never be built.
      </action>
    </release>
    <release version="4.1" date="2009-08-18"
             description="version 4.1 is an upgrade bringing some new features and fixing a
             few bugs. The equinox-based frames family with IAU1980 precession-nutation
             models that are still used by many legacy systems are now supported. This
             simplifies interoperability with legacy systems and helps migrating from this
             old frames family to the new CIO-based ones that is supported by orekit since its
             first versions. The data loading mechanism used to retrieve IERS data (Earth
             Orientation Parameters, UTC-TAI history) and JPL ephemerides is now also used
             to retrieve gravity potential files. This mechanism has also been vastly improved
             to support new use cases (loading from disk, from classpath, from network delegating
             loading to an external library ...). Another change is the addition of the TDB
             time scale. Some minor incompatibilities have been introduced but they are easy
             to solve for users, the explanations are provided in detailed changes report.">
      <action dev="aude" type="add" >
        added TDB time scale
      </action>
      <action dev="luc" type="update" >
        the RadiationSensitive and DragForce interfaces now have an
        additional SpacecraftState parameter in all their get methods.
        This allows to implement models that take into account solar
        arrays rotation. Note that this changes breaks compatibility
        for users that did add their own implementations, but it is
        simple to deal with (simply add one parameter in the signature
        and ignore it) so its was considered acceptable.
       </action>
      <action dev="luc" type="add" due-to="James Housden">
        added german localization for error messages
      </action>
      <action dev="luc" type="update">
        added a feature allowing all tests to clear the already built reference
        objects (frames, time scales, solar system bodies ...) between each tests,
        thus removing the need to launch tests in separate JVMS. This allows to
        launch all tests directly from eclipse, and this speeds up maven tests by
        a factor 4 at least
      </action>
      <action dev="luc" type="update">
        set up a custom ant build independent from the maven 2 build
      </action>
      <action dev="luc" type="update">
        changed all tests from Junit 3 to Junit 4
      </action>
      <action dev="thierry" type="fix">
        fixed accuracy of PEF frame
      </action>
      <action dev="luc" type="fix" due-to="Aude Privat">
        fixed configuration problems on Windows systems
      </action>
      <action dev="luc" type="fix" due-to="Sébastien Herbinière">
        fixed a reversed sign in solar radiation pressure
      </action>
      <action dev="pascal" type="update" >
        Orekit supports the two different naming patterns for bulletins B provided by IERS
        on http://www.iers.org/ and http://hpiers.obspm.fr/eop-pc/.
      </action>
      <action dev="luc" type="update" >
        the predefined times scales (TAI, UTC ...) are now built using a factory. The various
        XXXScale.getInstance() methods defined in each predefined time scales classes
        are still available, but have been deprecated and will be removed in the future,
        they are replaced by TimeScalesFactory.getXXX().
      </action>
      <action dev="pascal" type="update" >
        the Frame class was split into a FramesFactory class, dealing with the predefined
        reference frames, and a Frame class for the creation of new frames and the navigation
        through any frames tree. The Frame.getXXX() methods for the predefined reference
        frames are still available, but have been deprecated and will be removed in the future,
        they are replaced by FramesFactory.getXXX().
      </action>
      <action dev="pascal" type="add" >
        3 new predefined reference frames have been added in Orekit : MEME, TEME and PEF. They
        implement the classical paradigm of equinox-based transformations including the IAU-76
        precession model, the IAU-80 nutation model and the IAU-82 sidereal time model, with
        the capability to apply the nutation corrections provided by IERS through the EOP data
        files for better agreement with the IAU 2000 precession-nutation model.
      </action>
      <action dev="luc" type="update" >
        the ChronologicalComparator class is not a singleton anymore, this didn't really make sense
      </action>
      <action dev="luc" type="fix" >
        fixed a state reset error: orbital state changed by event detectors like
        ImpulseManeuver were overwritten by other event detectors
      </action>
      <action dev="luc" type="fix" >
        fixed stop date of abstract propagators (Keplerian and Eckstein-Heschler). They used to
        stop at the first event after target date when an event detector was set up, instead of
        stopping at the target date
      </action>
      <action dev="luc" type="fix" >
        the gravity coefficients for solar system bodies are now extracted from JPL files headers
      </action>
      <action dev="luc" type="update" >
        the eventOccurred method in EventDetector interface and its various implementations
        has an additional parameter specifying if the switching function increases or
        decreases at event time. This allows simpler events identification has many switching
        functions have two switches (start/end, raising/setting, entry/exit ...). Note that
        this changes breaks compatibility for users that did implement their own events, but
        it is simple to deal with (simply add one parameter in the signature and ignore it)
        so its was considered acceptable.
      </action>
      <action dev="luc" type="fix" due-to="Christophe Pipo">
        fixed an error occurring when DE406 JPL ephemerides were loaded before DE405 ones
      </action>
      <action dev="luc" type="fix" due-to="Sébastien Herbinière">
        fixed an error in EGM potential file loader
      </action>
      <action dev="luc" type="update">
        trigger exceptions when no data can be loaded
      </action>
      <action dev="luc" type="update">
        remove predefined leap seconds, they are not useful anymore since other
        parts of the library do need configuration data (solar system bodies) and
        since data configuration has been vastly improved
      </action>
      <action dev="luc" type="add" >
        added support for the ICGEM format for gravity fields
      </action>
      <action dev="luc" type="update" >
        load gravity potential data using the same mechanism already used for Earth
        Orientation Parameters, UTC-TAI history and JPL ephemerides files
      </action>
      <action dev="luc" type="add" due-to="quinput and Kai Ruhl">
        re-activated a way to load data from the classpath using a
        data provider plugin.
      </action>
      <action dev="luc" type="add">
        added a way to load data directly from network (either
        locally or through a proxy server) using a data provider plugin.
      </action>
      <action dev="luc" type="add">
        added a small plugin-like mechanism to delegate data loading to a
        user-provided mechanism, thus enabling smooth integration in existing
        systems.
      </action>
      <action dev="luc" type="update">
        updated to latest version of commons-math.
      </action>
      <action dev="luc" type="add" due-to="Silvia Ríos Bergantiños">
        added galician localization for error messages.
      </action>
      <action dev="luc" type="fix" due-to="Guylaine Prat">
        improved javadoc comments in orbit classes.
      </action>
      <action dev="pascal" type="add">
        tidal corrections are now available for ITRF and TIRF frames. Both frames are
        provided in two versions, the standard one with tidal corrections and a stripped
        down one without tidal corrections. A cache/interpolation mechanism is used to
        keep the computation cost of tidal correction to a minimum. With this mechanism,
        the penalty to use tidal correction is slightly above 20% in run time for a
        transformation between GCRF and ITRF. A raw implementation without this mechanism
        would lead to a 550% penalty, or even a 1100% penalty if TIRF and ITRF parts were
        computed independently.
      </action>
    </release>
    <release version="4.0" date="2008-10-13"
             description="major upgrade with new features (GCRF and ITRF2005 frames, DE 405
             and DE 406 ephemerides support, improved and greatly simplified date/time support,
             vastly improved data configuration with zip files support, new tutorials, improved
             performances, more tests and all identified bugs fixed, new translation files for
             italian, spanish and norse.">
      <action dev="pascal" type="fix">
        The ephemeris produced by numerical propagator now checks date validity in
        propagate method.
      </action>
      <action dev="luc" type="fix">
        The EME2000/J2000 frame was slightly mis-oriented (about 20 milli arcseconds).
        It really was the GCRF frame. This has been fixed and now both the GCRF and
        the EME2000/J2000 are available.
      </action>
      <action dev="luc" type="fix">
        Dates in UTC within leap seconds are now displayed correctly (i.e. a 61st
        second is added to the minute).
      </action>
      <action dev="luc" type="fix" due-to="quinput">
        Fixed an overflow error in AbsoluteDate that generated an exception when any
        attempts was made to print dates far away like AbsoluteDate.JULIAN_EPOCH or
        AbsoluteDate.MODIFIED_JULIAN_EPOCH.
      </action>
      <action dev="luc" type="fix">
        Changed test configuration to always use a new JVM for each test. This prevents
        some false positive to be generated.
      </action>
      <action dev="luc" type="update">
        The GeodeticPoint constructor arguments has been reordered to reflect more
        traditional usage, latitude coming before longitude.
      </action>
      <action dev="luc" type="update">
        The low accuracy Sun model based on Newcomb theory and the Moon model based
        on Brown theory have been withdrawn as they are superseded by the support of JPL
        DE 405 binary ephemerides files.
      </action>
      <action dev="luc" type="update">
        The ThirdBody abstract class has been removed and its specific method
        getMu has been moved up into CelestialBody interface and
        renamed getGM.
      </action>
      <action dev="luc" type="update">
        Improved external data configuration. The java property is now called
        orekit.data.path and is a colon or semicolon separated path containing
        directories or zip archives, themselves containing embedded directories
        or zip archives and data files. This allows easy roll-out of system-wide
        configuration data that individual users can override by prepending their
        own data trees in front of the path. This also allows simple configuration
        since many data files can be stored in easy to handle zip archives.
      </action>
      <action dev="luc" type="update">
        Renamed the iers package into data, as it is not IERS specific anymore. Some
        classes where also moved out of the package and into the frame and time
        package and their visibility reduced to package only. This improves decoupling
        and reduces clutter on users by limiting the number of visible classes.
      </action>
      <action dev="luc" type="update">
        The performance of IAU-2000 precession-nutation model computation has been
        tremendously improved, using a combined caching and interpolation approach. The
        simplified model (which was quite inaccurate in version 3.1) has therefore been
        removed as it was not needed anymore.
      </action>
      <action dev="luc" type="update">
        The ITRF 2005 frame is now supported instead of the older ITRF 2000 frame. The
        Earth Orientation Parameters data handling classes have been updated to match
        this change and read the new file format provided by IERS.
      </action>
      <action dev="luc" type="update">
        The J2000 frame has been renamed as EME2000 as this name seems to be more
        widely accepted and reduces confusion with the J2000.0 epoch. The
        Frame.getJ2000() method is still available, but has been deprecated
        and will be removed in the future.
      </action>
      <action dev="luc" type="update">
        Changed TimeScale from base abstract class to interface only.
      </action>
      <action dev="luc" type="update">
        Renamed some classes for better understanding: ChunkedDate is now DateComponents,
        ChunkedTime is now TimeComponents, ChunksPair is now DateTimeComponents. The
        getChunks method from AbsoluteDate as also been renamed into getComponents accordingly.
      </action>
      <action dev="pascal" type="add">
        Added new tutorials.
      </action>
      <action dev="luc" type="add">
        Added predefined local orbital frames: the (t, n, w) frame aligned with velocity
        and the (q, s, w) frame aligned with position.
      </action>
      <action dev="luc" type="add">
        Added a predefined detector for altitude crossing events.
      </action>
      <action dev="luc" type="add">
        Added methods to get zenith, nadir, north, south, east and west direction for
        any GeodeticPoint.
      </action>
      <action dev="luc" type="add" due-to="Silvia Ríos Bergantiños">
        Added spanish localization for error messages.
      </action>
      <action dev="luc" type="add" due-to="Espen Bjørntvedt">
        Added norse localization for error messages.
      </action>
      <action dev="luc" type="add" due-to="Francesco Coccoluto">
        Added italian localization for error messages.
      </action>
      <action dev="luc" type="add" due-to="Derek Surka">
        Added support for mean motion first and second derivatives fields in TLE.
      </action>
      <action dev="luc" type="add" >
        Added a way to rebuild the two lines of TLE instances.
      </action>
      <action dev="luc" type="add" due-to="Derek Surka">
        Added constructor from already parsed elements for TLE.
      </action>
      <action dev="luc" type="add">
        Added a method to retrieve a body-centered inertial frame to the
        CelestialBody interface. As a consequence, thirteen new frames are
        predefined: Sun, Moon, planets and barycenters provided by JPL binary
        ephemerides.
      </action>
      <action dev="luc" type="add">
        Support for the JPL DE 405 and DE 406 binary ephemerides files has been added
        and a factory class SolarSystemBody uses these files to provide implementations
        of the CelestialBody interface for Sun, Moon, the eight solar system
        planets,the Pluto dwarf planet as well as the solar system barycenter and Earth-Moon
        barycenter points.
      </action>
      <action dev="luc" type="add">
        The CelestialBody interface now provides velocity as well as position.
      </action>
      <action dev="luc" type="add">
        A getCalls() method has been added to the NumericalPropagator class to count the
        number of calls to the differential equations computation method. This helps
        tuning the underlying integrator settings in order to improve performances.
      </action>
      <action dev="luc" type="add">
        A lot more classes and interfaces are now serializable, to help users embed
        instance in their own serializable classes.
      </action>
      <action dev="luc" type="add">
        Added predefined leap seconds to allow proper turn-key use of the library
        even without an already configured environment. All known leap seconds at
        time of writing (2008) are predefined, from 1972-01-01 to 2009-01-01 (the
        last one has been announced in Bulletin C 36 on 2008-07-04 and is not yet
        present in the UTC-TAI.history published file)
      </action>
      <action dev="luc" type="add">
        Improved user-friendliness of the time-scales by changing methods parameters
        types to more easily understandable ones.
      </action>
      <action dev="luc" type="add">
        Improved user-friendliness of the AbsoluteDate class by adding several
        new constructors and methods for common cases. It is in particular now possible
        to use offsets within a time scale, for example to build a date given as a
        fractional number of days since a reference date in UTC, explicitly ignoring
        intermediate leap seconds.
      </action>
      <action dev="luc" type="add">
        Improved the class handling date/time components: added a constructor to allow building
        from an offset with respect to a reference epoch, implemented Comparable interface and
        added equals and hashCode methods.
      </action>
      <action dev="luc" type="add">
        Improved the class handling date components: added a constructor to allow building
        from any reference epoch, not only J2000.0 (thus simplifying use of modified julian day),
        added getMJD() method, added several constants JULIAN_EPOCH, MODIFIED_JULIAN_EPOCH,
        FIFTIES_EPOCH, GPS_EPOCH, J2000_EPOCH and JAVA_EPOCH.
      </action>
      <action dev="luc" type="add">
        Added a new time scale: GPSScale.
      </action>
      <action dev="luc" type="add">
        Added the changes page to the generated site.
      </action>
    </release>
    <release version="3.1" date="2008-07-16"
             description="This release is the first public release of Orekit."/>
  </body>
</document><|MERGE_RESOLUTION|>--- conflicted
+++ resolved
@@ -20,7 +20,12 @@
     <title>Orekit Changes</title>
   </properties>
   <body>
-<<<<<<< HEAD
+    <release version="10.3" date="TBD" description="TBD">
+      <action dev="luc" type="fix" issue="701">
+        Fixed wrong handling of propagation parameters by Kalman filter in multi-satellite
+        context
+      </action>
+    </release>
     <release version="10.2" date="2020-07-14"
              description="Version 10.2 is a minor release of Orekit.
              It includes both new features and bug fixes. New features introduced
@@ -36,15 +41,6 @@
       <action dev="bryan" type="fix" issue="661">
         Fixed visibility of WindUpFactory.
       </action>
-=======
-    <release version="10.3" date="TBD" description="TBD">
-      <action dev="luc" type="fix" issue="701">
-        Fixed wrong handling of propagation parameters by Kalman filter in multi-satellite
-        context
-      </action>
-    </release>
-    <release version="10.2" date="TBD" description="TBD">
->>>>>>> 6c6faa22
       <action dev="bryan" type="update" >
         Increased visibility of setters in CCSDS ADM related classes.
       </action>
