--- conflicted
+++ resolved
@@ -82,7 +82,7 @@
     private String launchPiece;
 
     /** Indicators for expected keywords.
-     * @since 10.1
+     * @since 11.0
      */
     private Set<Keyword> expected;
 
@@ -133,11 +133,8 @@
         this.launchYear           = launchYear;
         this.launchNumber         = launchNumber;
         this.launchPiece          = launchPiece;
-<<<<<<< HEAD
         this.expected             = new HashSet<>();
-=======
-        this.dataContext = dataContext;
->>>>>>> f9a23806
+        this.dataContext          = dataContext;
     }
 
     /** Set initial date.
@@ -626,7 +623,7 @@
 
     /** Declare a keyword to be expected later during parsing.
      * @param keyword keyword that is expected
-     * @since 10.1
+     * @since 11.0
      */
     protected void declareExpected(final Keyword keyword) {
         expected.add(keyword);
@@ -634,7 +631,7 @@
 
     /** Declare a keyword as found during parsing.
      * @param keyword keyword found
-     * @since 10.1
+     * @since 11.0
      */
     protected void declareFound(final Keyword keyword) {
         expected.remove(keyword);
@@ -643,7 +640,7 @@
     /** Check if all expected keywords have been found.
      * @param fileName name of the file
      * @exception OrekitException if some expected keywords are missing
-     * @since 10.1
+     * @since 11.0
      */
     protected void checkExpected(final String fileName) throws OrekitException {
         if (!expected.isEmpty()) {
