--- conflicted
+++ resolved
@@ -197,7 +197,6 @@
     /** {@inheritDoc} */
     public OPMFile parse(final InputStream stream, final String fileName) {
 
-<<<<<<< HEAD
         // declare the mandatory keywords as expected
         for (final Keyword keyword : MANDATORY_KEYWORDS) {
             declareExpected(keyword);
@@ -205,9 +204,6 @@
 
         try (InputStreamReader isr = new InputStreamReader(stream, StandardCharsets.UTF_8);
              BufferedReader reader = new BufferedReader(isr)) {
-=======
-        try (BufferedReader reader = new BufferedReader(new InputStreamReader(stream, StandardCharsets.UTF_8))) {
->>>>>>> f9a23806
 
             // initialize internal data structures
             final ParseInfo pi = new ParseInfo();
@@ -336,10 +332,7 @@
             if (pi.maneuver != null) {
                 file.addManeuver(pi.maneuver);
             }
-<<<<<<< HEAD
-
-=======
->>>>>>> f9a23806
+
             return file;
         } catch (IOException ioe) {
             throw new OrekitException(ioe, new DummyLocalizable(ioe.getMessage()));
