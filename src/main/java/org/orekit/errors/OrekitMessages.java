/* Copyright 2002-2018 CS Systèmes d'Information
 * Licensed to CS Systèmes d'Information (CS) under one or more
 * contributor license agreements.  See the NOTICE file distributed with
 * this work for additional information regarding copyright ownership.
 * CS licenses this file to You under the Apache License, Version 2.0
 * (the "License"); you may not use this file except in compliance with
 * the License.  You may obtain a copy of the License at
 *
 *   http://www.apache.org/licenses/LICENSE-2.0
 *
 * Unless required by applicable law or agreed to in writing, software
 * distributed under the License is distributed on an "AS IS" BASIS,
 * WITHOUT WARRANTIES OR CONDITIONS OF ANY KIND, either express or implied.
 * See the License for the specific language governing permissions and
 * limitations under the License.
 */
package org.orekit.errors;

import java.io.IOException;
import java.io.InputStream;
import java.io.InputStreamReader;
import java.net.URL;
import java.net.URLConnection;
import java.util.Locale;
import java.util.MissingResourceException;
import java.util.PropertyResourceBundle;
import java.util.ResourceBundle;

import org.hipparchus.exception.Localizable;

/**
 * Enumeration for localized messages formats.
 * <p>
 * The constants in this enumeration represent the available
 * formats as localized strings. These formats are intended to be
 * localized using simple properties files, using the constant
 * name as the key and the property value as the message format.
 * The source English format is provided in the constants themselves
 * to serve both as a reminder for developers to understand the parameters
 * needed by each format, as a basis for translators to create
 * localized properties files, and as a default format if some
 * translation is missing.
 * </p>
 * @since 2.1
 */
public enum OrekitMessages implements Localizable {

    // CHECKSTYLE: stop JavadocVariable check

    INTERNAL_ERROR("internal error, contact maintenance at {0}"),
    ALTITUDE_BELOW_ALLOWED_THRESHOLD("altitude ({0} m) is below the {1} m allowed threshold"),
    POINT_INSIDE_ELLIPSOID("point is inside ellipsoid"),
    TRAJECTORY_INSIDE_BRILLOUIN_SPHERE("trajectory inside the Brillouin sphere (r = {0})"),
    ALMOST_EQUATORIAL_ORBIT("almost equatorial orbit (i = {0} degrees)"),
    ALMOST_CRITICALLY_INCLINED_ORBIT("almost critically inclined orbit (i = {0} degrees)"),
    UNABLE_TO_COMPUTE_ECKSTEIN_HECHLER_MEAN_PARAMETERS("unable to compute Eckstein-Hechler mean parameters after {0} iterations"),
    NULL_PARENT_FOR_FRAME("null parent for frame {0}"),
    FRAME_ALREADY_ATTACHED("frame {0} is already attached to frame {1}"),
    FRAME_NOT_ATTACHED("frame {0} is not attached to the main frames tree"),
    FRAME_ANCESTOR_OF_BOTH_FRAMES("frame {0} is an ancestor of both frames {1} and {2}"),
    FRAME_ANCESTOR_OF_NEITHER_FRAME("frame {0} is an ancestor of neither frame {1} nor {2}"),
    FRAME_NO_NTH_ANCESTOR("frame {0} has depth {1}, it cannot have an ancestor {2} levels above"),
    NO_SUCH_ITRF_FRAME("ITRF frame {0} not found"),
    UNSUPPORTED_LOCAL_ORBITAL_FRAME("unsupported local orbital frame, supported types: {0} and {1}"),
    NON_PSEUDO_INERTIAL_FRAME("non pseudo-inertial frame \"{0}\""),
    DATA_ROOT_DIRECTORY_DOES_NOT_EXIST("data root directory {0} does not exist"),
    NOT_A_DIRECTORY("{0} is not a directory"),
    NEITHER_DIRECTORY_NOR_ZIP_OR_JAR("{0} is neither a directory nor a zip/jar archive file"),
    UNABLE_TO_FIND_RESOURCE("unable to find resource {0} in classpath"),
    NO_EARTH_ORIENTATION_PARAMETERS_LOADED("no Earth Orientation Parameters loaded"),
    MISSING_EARTH_ORIENTATION_PARAMETERS_BETWEEN_DATES("missing Earth Orientation Parameters between {0} and {1}"),
    NO_EARTH_ORIENTATION_PARAMETERS("missing Earth Orientation Parameters"),
    NOT_A_SUPPORTED_IERS_DATA_FILE("file {0} is not a supported IERS data file"),
    INCONSISTENT_DATES_IN_IERS_FILE("inconsistent dates in IERS file {0}: {1}-{2}-{3} and MJD {4}"),
    UNEXPECTED_DATA_AFTER_LINE_IN_FILE("unexpected data after line {0} in file {1}: {2}"),
    NON_CHRONOLOGICAL_DATES_IN_FILE("non-chronological dates in file {0}, line {1}"),
    NO_IERS_UTC_TAI_HISTORY_DATA_LOADED("no IERS UTC-TAI history data loaded"),
    NO_ENTRIES_IN_IERS_UTC_TAI_HISTORY_FILE("no entries found in IERS UTC-TAI history file {0}"),
    MISSING_SERIE_J_IN_FILE("missing serie j = {0} in file {1} (line {2})"),
    CANNOT_PARSE_BOTH_TAU_AND_GAMMA("cannot parse both τ and γ from the same Poissons series file"),
    UNEXPECTED_END_OF_FILE_AFTER_LINE("unexpected end of file {0} (after line {1})"),
    UNABLE_TO_PARSE_LINE_IN_FILE("unable to parse line {0} of file {1}:\n{2}"),
    UNABLE_TO_FIND_FILE("unable to find file {0}"),
    SPACECRAFT_MASS_BECOMES_NEGATIVE("spacecraft mass becomes negative: {0} kg"),
    POSITIVE_FLOW_RATE("positive flow rate (q: {0})"),
    NO_GRAVITY_FIELD_DATA_LOADED("no gravity field data loaded"),
    GRAVITY_FIELD_NORMALIZATION_UNDERFLOW("gravity field normalization underflow for degree {0} and order {1}"),
    NO_OCEAN_TIDE_DATA_LOADED("no ocean tide data loaded"),
    OCEAN_TIDE_DATA_DEGREE_ORDER_LIMITS("ocean tide data file {0} limited to degree {1} and order {2}"),
    OCEAN_TIDE_LOAD_DEFORMATION_LIMITS("load deformation coefficients limited to degree {0}, cannot parse degree {1} term from file {2}"),
    POLAR_TRAJECTORY("polar trajectory (distance to polar axis: {0})"),
    UNEXPECTED_FILE_FORMAT_ERROR_FOR_LOADER("unexpected format error for file {0} with loader {1}"),
    DUPLICATED_GRAVITY_FIELD_COEFFICIENT_IN_FILE("duplicated gravity field coefficient {0}({1}, {2}) in file {3}"),
    MISSING_GRAVITY_FIELD_COEFFICIENT_IN_FILE("missing gravity field coefficient {0}({1}, {2}) in file {3}"),
    TOO_LARGE_DEGREE_FOR_GRAVITY_FIELD("too large degree (n = {0}, potential maximal degree is {1})"),
    TOO_LARGE_ORDER_FOR_GRAVITY_FIELD("too large order (m = {0}, potential maximal order is {1})"),
    SEVERAL_REFERENCE_DATES_IN_GRAVITY_FIELD("several reference dates ({0} and {1}) found in gravity field file {2}"),
    NO_TLE_FOR_OBJECT("no TLE data available for object {0}"),
    NO_TLE_FOR_LAUNCH_YEAR_NUMBER_PIECE("no TLE data available for launch year {0}, launch number {1}, launch piece {2}"),
    NOT_TLE_LINES("lines {0} and {1} are not TLE lines:\n{0}: \"{2}\"\n{1}: \"{3}\""),
    MISSING_SECOND_TLE_LINE("expected a second TLE line after line {0}:\n{0}: \"{1}\""),
    TLE_LINES_DO_NOT_REFER_TO_SAME_OBJECT("TLE lines do not refer to the same object:\n{0}\n{1}"),
    TLE_INVALID_PARAMETER("invalid TLE parameter for object {0}: {1} = {2}"),
    TLE_CHECKSUM_ERROR("wrong checksum of TLE line {0}, expected {1} but got {2} ({3})"),
    NO_TLE_DATA_AVAILABLE("no TLE data available"),
    NOT_POSITIVE_SPACECRAFT_MASS("spacecraft mass is not positive: {0} kg"),
    TOO_LARGE_ECCENTRICITY_FOR_PROPAGATION_MODEL("too large eccentricity for propagation model: e = {0}"),
    NO_SOLAR_ACTIVITY_AT_DATE("no solar activity available at {0}, data available only in range [{1}, {2}]"),
    NON_EXISTENT_MONTH("non-existent month {0}"),
    NON_EXISTENT_YEAR_MONTH_DAY("non-existent date {0}-{1}-{2}"),
    NON_EXISTENT_WEEK_DATE("non-existent week date {0}-W{1}-{2}"),
    NON_EXISTENT_DATE("non-existent date {0}"),
    NON_EXISTENT_DAY_NUMBER_IN_YEAR("no day number {0} in year {1}"),
    NON_EXISTENT_HMS_TIME("non-existent time {0}:{1}:{2}"),
    NON_EXISTENT_TIME("non-existent time {0}"),
    OUT_OF_RANGE_SECONDS_NUMBER("out of range seconds number: {0}"),
    ANGLE_TYPE_NOT_SUPPORTED("angle type not supported, supported angles: {0}, {1} and {2}"),
    SATELLITE_COLLIDED_WITH_TARGET("satellite collided with target"),
    ATTITUDE_POINTING_LAW_DOES_NOT_POINT_TO_GROUND("attitude pointing law misses ground"),
    TOO_SHORT_TRANSITION_TIME_FOR_ATTITUDES_SWITCH("{0} seconds transition time for attitudes switch is too short, should be longer than {1} seconds"),
    ORBIT_AND_ATTITUDE_DATES_MISMATCH("orbit date ({0}) does not match attitude date ({1})"),
    FRAMES_MISMATCH("frame {0} does not match frame {1}"),
    INITIAL_STATE_NOT_SPECIFIED_FOR_ORBIT_PROPAGATION("initial state not specified for orbit propagation"),
    PROPAGATOR_NOT_IN_EPHEMERIS_GENERATION_MODE("propagator is not in ephemeris generation mode"),
    EVENT_DATE_TOO_CLOSE("event date {0}, greater than {1} minus {3} seconds and smaller than {2} plus {3} seconds, cannot be added"),
    UNABLE_TO_READ_JPL_HEADER("unable to read header record from JPL ephemerides binary file {0}"),
    INCONSISTENT_ASTRONOMICAL_UNIT_IN_FILES("inconsistent values of astronomical unit in JPL ephemerides files: ({0} and {1})"),
    INCONSISTENT_EARTH_MOON_RATIO_IN_FILES("inconsistent values of Earth/Moon mass ratio in JPL ephemerides files: ({0} and {1})"),
    NO_DATA_LOADED_FOR_CELESTIAL_BODY("no data loaded for celestial body {0}"),
    NOT_A_JPL_EPHEMERIDES_BINARY_FILE("file {0} is not a JPL ephemerides binary file"),
    NOT_A_MARSHALL_SOLAR_ACTIVITY_FUTURE_ESTIMATION_FILE("file {0} is not a Marshall Solar Activity Future Estimation (MSAFE) file"),
    NO_JPL_EPHEMERIDES_BINARY_FILES_FOUND("no JPL ephemerides binary files found"),
    OUT_OF_RANGE_BODY_EPHEMERIDES_DATE("out of range date for {0} ephemerides: {1}"),
    OUT_OF_RANGE_EPHEMERIDES_DATE("out of range date for ephemerides: {0}, [{1}, {2}]"),
    UNEXPECTED_TWO_ELEVATION_VALUES_FOR_ONE_AZIMUTH("unexpected two elevation values: {0} and {1}, for one azimuth: {2}"),
    UNSUPPORTED_PARAMETER_NAME("unsupported parameter name {0}, supported names: {1}"),
    TOO_SMALL_SCALE_FOR_PARAMETER("scale factor for parameter {0} is too small: {1}"),
    UNKNOWN_ADDITIONAL_STATE("unknown additional state \"{0}\""),
    UNKNOWN_MONTH("unknown month \"{0}\""),
    SINGULAR_JACOBIAN_FOR_ORBIT_TYPE("Jacobian matrix for type {0} is singular with current orbit"),
    STATE_JACOBIAN_NOT_INITIALIZED("state Jacobian has not been initialized yet"),
    STATE_JACOBIAN_NOT_6X6("state Jacobian is a {0}x{1} matrix, it should be a 6x6 matrix"),
    STATE_AND_PARAMETERS_JACOBIANS_ROWS_MISMATCH("state Jacobian has {0} rows but parameters Jacobian has {1} rows"),
    INITIAL_MATRIX_AND_PARAMETERS_NUMBER_MISMATCH("initial Jacobian matrix has {0} columns, but {1} parameters have been selected"),
    ORBIT_A_E_MISMATCH_WITH_CONIC_TYPE("orbit should be either elliptic with a > 0 and e < 1 or hyperbolic with a < 0 and e > 1, a = {0}, e = {1}"),
    ORBIT_ANOMALY_OUT_OF_HYPERBOLIC_RANGE("true anomaly {0} out of hyperbolic range (e = {1}, {2} < v < {3})"),
    HYPERBOLIC_ORBIT_NOT_HANDLED_AS("hyperbolic orbits cannot be handled as {0} instances"),
    CCSDS_DATE_INVALID_PREAMBLE_FIELD("invalid preamble field in CCSDS date: {0}"),
    CCSDS_DATE_INVALID_LENGTH_TIME_FIELD("invalid time field length in CCSDS date: {0}, expected {1}"),
    CCSDS_DATE_MISSING_AGENCY_EPOCH("missing agency epoch in CCSDS date"),
    CCSDS_UNEXPECTED_KEYWORD("unexpected keyword in CCSDS line number {0} of file {1}:\n{2}"),
    CCSDS_UNKNOWN_GM("the central body gravitational coefficient cannot be retrieved from the ODM"),
    CCSDS_UNKNOWN_SPACECRAFT_MASS("there is no spacecraft mass associated with this ODM file"),
    CCSDS_UNKNOWN_CONVENTIONS("no IERS conventions have been set before parsing"),
    CCSDS_INVALID_FRAME("frame {0} is not valid in this ODM file context"),
    CCSDS_OEM_INCONSISTENT_TIME_SYSTEMS("inconsistent time systems in the ephemeris blocks: {0} ≠ {1}"),
    CCSDS_TIME_SYSTEM_NOT_IMPLEMENTED("use of time system {0} in CCSDS files requires an additional ICD and is not implemented in Orekit"),
    CCSDS_NO_CORRESPONDING_TIME_SCALE("the CCSDS time system {0} has no corresponding Orekit TimeScale."),
    CCSDS_TDM_INCONSISTENT_TIME_SYSTEMS("Inconsistent time systems in the observations blocks: {0} ≠ {1}"),
    CCSDS_TDM_INCONSISTENT_DATA_LINE("Inconsistent data line in TDM file at line {0} of file {1}.\n" +
                                     "A TDM data line should be as follows \"keyword = epoch value\".\n" +
                                     "Whereas read data line is: {2}"),
    CCSDS_TDM_XML_INCONSISTENT_DATA_BLOCK("Inconsistent XML observation block at line {0} of TDM file {1}.\n" +
                                         "A TDM observation block should be as follows\n\t<observation>\n\t\t<EPOCH>epoch</EPOCH>\n" +
                                         "\t\t<KEYWORD>value</KEYWORD>\n\t</observation>"),
    CCSDS_TDM_KEYWORD_NOT_FOUND("No CCSDS TDM keyword was found at line {0} of file {1}:\n{2}"),
    CCSDS_TIME_SYSTEM_NOT_READ_YET("Parameter {0} needs a time system to be interpreted"),
    CCSDS_TDM_UNKNOWN_FORMAT("TDM file {0} format is unknown. Please specify a file format: KEYVALUE or XML"),
    ADDITIONAL_STATE_NAME_ALREADY_IN_USE("name \"{0}\" is already used for an additional state"),
    NON_RESETABLE_STATE("reset state not allowed"),
    DSST_NEWCOMB_OPERATORS_COMPUTATION("Cannot compute Newcomb operators for sigma > rho ({0} > {1})"),
    DSST_VMNS_COEFFICIENT_ERROR_MS("Cannot compute the Vmns coefficient with m > n ({0} > {1})"),
    DSST_SPR_SHADOW_INCONSISTENT("inconsistent shadow computation: entry = {0} whereas exit = {1}"),
    DSST_ECC_NO_NUMERICAL_AVERAGING_METHOD("The current orbit has an eccentricity ({0} > 0.5). DSST needs an unimplemented time dependent numerical method to compute the averaged rates"),
    SP3_UNSUPPORTED_VERSION("unsupported sp3 file version {0}"),
    SP3_NUMBER_OF_EPOCH_MISMATCH("found {0} epochs in file {1}, expected {2}"),
    SP3_UNEXPECTED_END_OF_FILE("unexpected end of sp3 file (after line {0})"),
    NON_EXISTENT_GEOMAGNETIC_MODEL("non-existent geomagnetic model {0} for year {1}"),
    UNSUPPORTED_TIME_TRANSFORM("geomagnetic model {0} with epoch {1} does not support time transformation, no secular variation coefficients defined"),
    OUT_OF_RANGE_TIME_TRANSFORM("time transformation of geomagnetic model {0} with epoch {1} is outside its validity range: {2} != [{3}, {4}]"),
    NOT_ENOUGH_DATA_FOR_INTERPOLATION("not enough data for interpolation (sample size = {0})"),
    NOT_ENOUGH_CACHED_NEIGHBORS("too small number of cached neighbors: {0} (must be at least {1})"),
    NO_CACHED_ENTRIES("no cached entries"),
    NON_CHRONOLOGICALLY_SORTED_ENTRIES("generated entries not sorted: {0} > {1}"),
    NO_DATA_GENERATED("no data generated around date: {0}"),
    UNABLE_TO_GENERATE_NEW_DATA_BEFORE("unable to generate new data before {0}"),
    UNABLE_TO_GENERATE_NEW_DATA_AFTER("unable to generate new data after {0}"),
    UNABLE_TO_COMPUTE_HYPERBOLIC_ECCENTRIC_ANOMALY("unable to compute hyperbolic eccentric anomaly from the mean anomaly after {0} iterations"),
    UNABLE_TO_COMPUTE_DSST_MEAN_PARAMETERS("unable to compute mean orbit from osculating orbit after {0} iterations"),
    OUT_OF_RANGE_DERIVATION_ORDER("derivation order {0} is out of range"),
    OUT_OF_RANGE_LATITUDE("out of range latitude: {0}, [{1}, {2}]"),
    ORBIT_TYPE_NOT_ALLOWED("orbit type {0} not allowed here, allowed types: {1}"),
    NO_SEM_ALMANAC_AVAILABLE("no SEM almanac file found"),
    NOT_A_SUPPORTED_SEM_ALMANAC_FILE("file {0} is not a supported SEM almanac file"),
    NO_YUMA_ALMANAC_AVAILABLE("no Yuma almanac file found"),
    NOT_A_SUPPORTED_YUMA_ALMANAC_FILE("file {0} is not a supported Yuma almanac file"),
    NOT_ENOUGH_GNSS_FOR_DOP("only {0} GNSS orbits are provided while {1} are needed to compute the DOP"),
    NOT_ENOUGH_PROPAGATORS("Creating an aggregate propagator requires at least one constituent propagator, but none were provided."),
    NULL_ARGUMENT("argument {0} cannot be null"),
    VALUE_NOT_FOUND("value {0} not found in {1}"),
    EPHEMERIS_FILE_NO_MULTI_SUPPORT("Ephemeris file format does not support multiple space objects"),
    KLOBUCHAR_ALPHA_BETA_NOT_LOADED("Klobuchar coefficients α or β could not be loaded from {0}"),
    KLOBUCHAR_ALPHA_BETA_NOT_AVAILABLE_FOR_DATE("Klobuchar coefficients α or β not available for date {0}"),
    NO_KLOBUCHAR_ALPHA_BETA_IN_FILE("file {0} does not contain Klobuchar coefficients α or β"),
    NO_REFERENCE_DATE_FOR_PARAMETER("no reference date set for parameter {0}"),
    STATION_NOT_FOUND("station {0} not found, known stations: {1}"),
<<<<<<< HEAD
    UNKNOWN_SATELLITE_SYSTEM("unknown satellite system {0}"),
    UNKNOWN_SATELLITE_ANTENNA_CODE("unknown satellite antenna code {0}"),
    CANNOT_FIND_SATELLITE_IN_SYSTEM("cannot find satellite {0} in satellite system {1}"),
    UNKNOWN_RINEX_FREQUENCY("unknown RINEX frequency {0} in file {1}, line {2}"),
    MISMATCHED_FREQUENCIES("mismatched frequencies in file {0}, line {1} (expected {2}, got {3})"),
    WRONG_COLUMNS_NUMBER("wrong number of columns in file {0}, line {1} (expected {2} columns, got {3} columns)"),
    UNSUPPORTED_FILE_FORMAT("unsupported format for file {0}"),
    INCOMPLETE_HEADER("incomplete header in file {0}"),
    INCONSISTENT_NUMBER_OF_SATS("inconsistent number of satellites in line {0}, file {1}: observation with {2} satellites and number of max satellites is {3}"),
    INCONSISTENT_SATELLITE_SYSTEM("the satellite system {3} from line {0}, file {1} is not consistent with the Rinex Satellite System {2} in header");
=======
    NO_PROPAGATOR_CONFIGURED("no propagator configured"),
    DIMENSION_INCONSISTENT_WITH_PARAMETERS("dimension {0} is inconsistent with parameters list: {1}");
>>>>>>> b783a970


    // CHECKSTYLE: resume JavadocVariable check

    /** Base name of the resource bundle in classpath. */
    private static final String RESOURCE_BASE_NAME = "assets/org/orekit/localization/OrekitMessages";

    /** Source English format. */
    private final String sourceFormat;

    /** Simple constructor.
     * @param sourceFormat source English format to use when no
     * localized version is available
     */
    OrekitMessages(final String sourceFormat) {
        this.sourceFormat = sourceFormat;
    }

    /** {@inheritDoc} */
    public String getSourceString() {
        return sourceFormat;
    }

    /** {@inheritDoc} */
    public String getLocalizedString(final Locale locale) {
        try {
            final ResourceBundle bundle =
                    ResourceBundle.getBundle(RESOURCE_BASE_NAME, locale, new UTF8Control());
            if (bundle.getLocale().getLanguage().equals(locale.getLanguage())) {
                final String translated = bundle.getString(name());
                if ((translated != null) &&
                    (translated.length() > 0) &&
                    (!translated.toLowerCase().contains("missing translation"))) {
                    // the value of the resource is the translated format
                    return translated;
                }
            }

        } catch (MissingResourceException mre) {
            // do nothing here
        }

        // either the locale is not supported or the resource is not translated or
        // it is unknown: don't translate and fall back to using the source format
        return sourceFormat;

    }

    /** Control class loading properties in UTF-8 encoding.
     * <p>
     * This class has been very slightly adapted from BalusC answer to question: <a
     * href="http://stackoverflow.com/questions/4659929/how-to-use-utf-8-in-resource-properties-with-resourcebundle">
     * How to use UTF-8 in resource properties with ResourceBundle</a>.
     * </p>
     * @since 6.0
     */
    public static class UTF8Control extends ResourceBundle.Control {

        /** {@inheritDoc} */
        @Override
        public ResourceBundle newBundle(final String baseName, final Locale locale, final String format,
                                        final ClassLoader loader, final boolean reload)
            throws IllegalAccessException, InstantiationException, IOException {
            // The below is a copy of the default implementation.
            final String bundleName = toBundleName(baseName, locale);
            final String resourceName = toResourceName(bundleName, "utf8");
            ResourceBundle bundle = null;
            InputStream stream = null;
            if (reload) {
                final URL url = loader.getResource(resourceName);
                if (url != null) {
                    final URLConnection connection = url.openConnection();
                    if (connection != null) {
                        connection.setUseCaches(false);
                        stream = connection.getInputStream();
                    }
                }
            } else {
                stream = loader.getResourceAsStream(resourceName);
            }
            if (stream != null) {
                try {
                    // Only this line is changed to make it to read properties files as UTF-8.
                    bundle = new PropertyResourceBundle(new InputStreamReader(stream, "UTF-8"));
                } finally {
                    stream.close();
                }
            }
            return bundle;
        }
    }
}<|MERGE_RESOLUTION|>--- conflicted
+++ resolved
@@ -204,7 +204,6 @@
     NO_KLOBUCHAR_ALPHA_BETA_IN_FILE("file {0} does not contain Klobuchar coefficients α or β"),
     NO_REFERENCE_DATE_FOR_PARAMETER("no reference date set for parameter {0}"),
     STATION_NOT_FOUND("station {0} not found, known stations: {1}"),
-<<<<<<< HEAD
     UNKNOWN_SATELLITE_SYSTEM("unknown satellite system {0}"),
     UNKNOWN_SATELLITE_ANTENNA_CODE("unknown satellite antenna code {0}"),
     CANNOT_FIND_SATELLITE_IN_SYSTEM("cannot find satellite {0} in satellite system {1}"),
@@ -214,11 +213,9 @@
     UNSUPPORTED_FILE_FORMAT("unsupported format for file {0}"),
     INCOMPLETE_HEADER("incomplete header in file {0}"),
     INCONSISTENT_NUMBER_OF_SATS("inconsistent number of satellites in line {0}, file {1}: observation with {2} satellites and number of max satellites is {3}"),
-    INCONSISTENT_SATELLITE_SYSTEM("the satellite system {3} from line {0}, file {1} is not consistent with the Rinex Satellite System {2} in header");
-=======
+    INCONSISTENT_SATELLITE_SYSTEM("the satellite system {3} from line {0}, file {1} is not consistent with the Rinex Satellite System {2} in header"),
     NO_PROPAGATOR_CONFIGURED("no propagator configured"),
     DIMENSION_INCONSISTENT_WITH_PARAMETERS("dimension {0} is inconsistent with parameters list: {1}");
->>>>>>> b783a970
 
 
     // CHECKSTYLE: resume JavadocVariable check
