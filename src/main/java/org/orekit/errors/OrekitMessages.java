--- conflicted
+++ resolved
@@ -233,11 +233,6 @@
     INVALID_SATELLITE_SYSTEM("invalid satellite system {0}"),
     NO_TEC_DATA_IN_FILE_FOR_DATE("IONEX file {0} does not contain TEC data for date {1}"),
     INCONSISTENT_NUMBER_OF_TEC_MAPS_IN_FILE("number of maps {0} is inconsistent with header specification: {1}"),
-<<<<<<< HEAD
-    CANNOT_COMPUTE_LAGRANGIAN("Cannot compute around {0}"),
-    TRAJECTORY_NOT_CROSSING_XZPLANE("The trajectory does not cross XZ Plane, it will not result in a Halo Orbit"),
-    NO_STM_EQUATIONS("SpacecraftState number {0} has no STM equations linked to it, its manifold cannot be computed");
-=======
     ITRF_VERSIONS_PREFIX_ONLY("The first column of itrf-versions.conf is a plain " +
             "prefix that is matched against the name of each loaded file. It should " +
             "not contain any regular expression syntax or directory components, i.e. " +
@@ -246,8 +241,10 @@
     STEC_INTEGRATION_DID_NOT_CONVERGE("STEC integration did not converge"),
     MODIP_GRID_NOT_LOADED("MODIP grid not be loaded from {0}"),
     NEQUICK_F2_FM3_NOT_LOADED("NeQuick coefficient f2 or fm3 not be loaded from {0}"),
-    NOT_A_SUPPORTED_HATANAKA_COMPRESSED_FILE("file {0} is not a supported Hatanaka-compressed file");
->>>>>>> ee8d7cd7
+    NOT_A_SUPPORTED_HATANAKA_COMPRESSED_FILE("file {0} is not a supported Hatanaka-compressed file"),
+    CANNOT_COMPUTE_LAGRANGIAN("Cannot compute around {0}"),
+    TRAJECTORY_NOT_CROSSING_XZPLANE("The trajectory does not cross XZ Plane, it will not result in a Halo Orbit"),
+    NO_STM_EQUATIONS("SpacecraftState number {0} has no STM equations linked to it, its manifold cannot be computed");
 
     // CHECKSTYLE: resume JavadocVariable check
 
