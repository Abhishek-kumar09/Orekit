/* Copyright 2011-2012 Space Applications Services
 * Licensed to CS Communication & Systèmes (CS) under one or more
 * contributor license agreements.  See the NOTICE file distributed with
 * this work for additional information regarding copyright ownership.
 * CS licenses this file to You under the Apache License, Version 2.0
 * (the "License"); you may not use this file except in compliance with
 * the License.  You may obtain a copy of the License at
 *
 *   http://www.apache.org/licenses/LICENSE-2.0
 *
 * Unless required by applicable law or agreed to in writing, software
 * distributed under the License is distributed on an "AS IS" BASIS,
 * WITHOUT WARRANTIES OR CONDITIONS OF ANY KIND, either express or implied.
 * See the License for the specific language governing permissions and
 * limitations under the License.
 */
package org.orekit.models.earth;

import org.hipparchus.util.FastMath;

/** The Marini-Murray tropospheric delay model for laser ranging.
 *
 * @see "Marini, J.W., and C.W. Murray, correction of Laser Range Tracking Data for
 *      Atmospheric Refraction at Elevations Above 10 degrees, X-591-73-351, NASA GSFC, 1973"
 *
 * @author Joris Olympio
 */
public class MariniMurrayModel implements TroposphericModel {

    /** Serializable UID. */
    private static final long serialVersionUID = 8442906721207317886L;

    /** The temperature at the station, K. */
    private double T0;

    /** The atmospheric pressure, mbar. */
    private double P0;

    /** water vapor pressure at the laser site, mbar. */
    private double e0;

    /** Geodetic site latitude, radians. */
    private double latitude;

    /** Laser wavelength, micrometers. */
    private double lambda;

    /** Create a new Marini-Murray model for the troposphere using the given
     * environmental conditions.
     * @param t0 the temperature at the station, K
     * @param p0 the atmospheric pressure at the station, mbar
     * @param rh the humidity at the station, percent (50% -&gt; 0.5)
     * @param latitude site latitude
     * @param lambda laser wavelength (c/f), nm
     */
    public MariniMurrayModel(final double t0, final double p0, final double rh, final double latitude, final double lambda) {
        this.T0 = t0;
        this.P0 = p0;

        this.e0 = getWaterVapor(rh);

        this.latitude = latitude;

        this.lambda = lambda * 1e-3;
    }

    /** Create a new Marini-Murray model using a standard atmosphere model.
     *
     * <ul>
     * <li>temperature: 20 degree Celsius</li>
     * <li>pressure: 1013.25 mbar</li>
     * <li>humidity: 50%</li>
     * </ul>
     *
     * @param latitude site latitude
<<<<<<< HEAD
     * @param lambda laser wavelength, nm
=======
     * @param lambda laser wavelength (c/f), nm
>>>>>>> 0b386fbe
     *
     * @return a Marini-Murray model with standard environmental values
     */
    public static MariniMurrayModel getStandardModel(final double latitude, final double lambda) {
        return new MariniMurrayModel(273.15 + 20, 1013.25, 0.5, latitude, lambda);
    }

    @Override
    public double pathDelay(final double elevation, final double height) {
        final double A = 0.002357 * P0 + 0.000141 * e0;
        final double K = 1.163 - 0.00968 * FastMath.cos(2 * latitude) - 0.00104 * T0 + 0.00001435 * P0;
        final double B = (1.084 * 1e-8) * P0 * T0 * K + (4.734 * 1e-8) * P0 * (P0 / T0) * (2 * K) / (3 * K - 1);
        final double flambda = getLaserFrequencyParameter();

        final double fsite = getSiteFunctionValue(height / 1000.);

        final double sinE = FastMath.sin(elevation);
        final double dR = (flambda / fsite) * (A + B) / (sinE + B / ((A + B) * (sinE + 0.01)) );
        return dR;
    }

    /** Get the laser frequency parameter f(lambda).
     * It is one for Ruby laser (lambda = 0.6943 micron)
     * For infrared lasers, f(lambda) = 0.97966.
     *
     * @return the laser frequency parameter f(lambda).
     */
    private double getLaserFrequencyParameter() {
        return 0.9650 + 0.0164 * FastMath.pow(lambda, -2) + 0.000228 * FastMath.pow(lambda, -4);
    }

    /** Get the laser frequency parameter f(lambda).
     *
     * @param height height above the geoid, km
     * @return the laser frequency parameter f(lambda).
     */
    private double getSiteFunctionValue(final double height) {
        return 1. - 0.0026 * FastMath.cos(2 * latitude) - 0.00031 * height;
    }

    /** Get the water vapor.
     * The water vapor model is the one of Giacomo and Davis as indicated in IERS TN 32, chap. 9.
     *
     * See: Giacomo, P., Equation for the dertermination of the density of moist air, Metrologia, V. 18, 1982
     *
     * @param rh relative humidity, in percent (50% -&gt; 0.5).
     * @return the water vapor, in mbar (1 mbar = 100 Pa).
     */
    private double getWaterVapor(final double rh) {

        // saturation water vapor, equation (3) of reference paper, in mbar
        // with amended 1991 values (see reference paper)
        final double es = 0.01 * FastMath.exp((1.2378847 * 1e-5) * T0 * T0 -
                                              (1.9121316 * 1e-2) * T0 +
                                              33.93711047 -
                                              (6.3431645 * 1e3) * 1. / T0);

        // enhancement factor, equation (4) of reference paper
        final double fw = 1.00062 + (3.14 * 1e-6) * P0 + (5.6 * 1e-7) * FastMath.pow(T0 - 273.15, 2);

        final double e = rh * fw * es;
        return e;
    }
}<|MERGE_RESOLUTION|>--- conflicted
+++ resolved
@@ -73,11 +73,7 @@
      * </ul>
      *
      * @param latitude site latitude
-<<<<<<< HEAD
-     * @param lambda laser wavelength, nm
-=======
      * @param lambda laser wavelength (c/f), nm
->>>>>>> 0b386fbe
      *
      * @return a Marini-Murray model with standard environmental values
      */
