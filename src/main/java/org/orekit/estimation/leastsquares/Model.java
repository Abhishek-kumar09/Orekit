/* Copyright 2002-2018 CS Systèmes d'Information
 * Licensed to CS Systèmes d'Information (CS) under one or more
 * contributor license agreements.  See the NOTICE file distributed with
 * this work for additional information regarding copyright ownership.
 * CS licenses this file to You under the Apache License, Version 2.0
 * (the "License"); you may not use this file except in compliance with
 * the License.  You may obtain a copy of the License at
 *
 *   http://www.apache.org/licenses/LICENSE-2.0
 *
 * Unless required by applicable law or agreed to in writing, software
 * distributed under the License is distributed on an "AS IS" BASIS,
 * WITHOUT WARRANTIES OR CONDITIONS OF ANY KIND, either express or implied.
 * See the License for the specific language governing permissions and
 * limitations under the License.
 */
package org.orekit.estimation.leastsquares;

import java.util.ArrayList;
import java.util.Arrays;
import java.util.Collections;
import java.util.HashMap;
import java.util.IdentityHashMap;
import java.util.List;
import java.util.Map;

import org.hipparchus.linear.Array2DRowRealMatrix;
import org.hipparchus.linear.ArrayRealVector;
import org.hipparchus.linear.MatrixUtils;
import org.hipparchus.linear.RealMatrix;
import org.hipparchus.linear.RealVector;
import org.hipparchus.util.FastMath;
import org.hipparchus.util.Incrementor;
import org.hipparchus.util.Pair;
import org.orekit.estimation.measurements.EstimatedMeasurement;
import org.orekit.estimation.measurements.ObservedMeasurement;
import org.orekit.orbits.Orbit;
import org.orekit.propagation.Propagator;
import org.orekit.propagation.PropagatorsParallelizer;
import org.orekit.propagation.SpacecraftState;
import org.orekit.propagation.conversion.IntegratedPropagatorBuilder;
import org.orekit.propagation.numerical.JacobiansMapper;
import org.orekit.propagation.numerical.NumericalPropagator;
import org.orekit.propagation.numerical.PartialDerivativesEquations;
import org.orekit.propagation.sampling.MultiSatStepHandler;
import org.orekit.time.AbsoluteDate;
import org.orekit.time.ChronologicalComparator;
import org.orekit.utils.ParameterDriver;
import org.orekit.utils.ParameterDriversList;
import org.orekit.utils.ParameterDriversList.DelegatingDriver;

/** Bridge between {@link ObservedMeasurement measurements} and {@link
 * org.hipparchus.fitting.leastsquares.LeastSquaresProblem
 * least squares problems}.
 * @author Luc Maisonobe
 * @since 8.0
 */
public class Model implements ODModel {

    /** Builders for propagators. */
    private final IntegratedPropagatorBuilder[] builders;

    /** Array of each builder's selected propagation drivers. */
    private final ParameterDriversList[] estimatedPropagationParameters;

    /** Estimated measurements parameters. */
    private final ParameterDriversList estimatedMeasurementsParameters;

    /** Measurements. */
    private final List<ObservedMeasurement<?>> measurements;

    /** Start columns for each estimated orbit. */
    private final int[] orbitsStartColumns;

    /** End columns for each estimated orbit. */
    private final int[] orbitsEndColumns;

    /** Map for propagation parameters columns. */
    private final Map<String, Integer> propagationParameterColumns;

    /** Map for measurements parameters columns. */
    private final Map<String, Integer> measurementParameterColumns;

    /** Last evaluations. */
    private final Map<ObservedMeasurement<?>, EstimatedMeasurement<?>> evaluations;

    /** Observer to be notified at orbit changes. */
    private final ModelObserver observer;

    /** Counter for the evaluations. */
    private Incrementor evaluationsCounter;

    /** Counter for the iterations. */
    private Incrementor iterationsCounter;

    /** Date of the first enabled measurement. */
    private AbsoluteDate firstDate;

    /** Date of the last enabled measurement. */
    private AbsoluteDate lastDate;

    /** Boolean indicating if the propagation will go forward or backward. */
    private final boolean forwardPropagation;

    /** Mappers for Jacobians. */
    private JacobiansMapper[] mappers;

    /** Model function value. */
    private RealVector value;

    /** Model function Jacobian. */
    private RealMatrix jacobian;

    /** Simple constructor.
     * @param builders builders to use for propagation
     * @param measurements measurements
     * @param estimatedMeasurementsParameters estimated measurements parameters
     * @param observer observer to be notified at model calls
     */
<<<<<<< HEAD
    public Model(final IntegratedPropagatorBuilder[] builders,
                 final List<ObservedMeasurement<?>> measurements,
                 final ParameterDriversList estimatedMeasurementsParameters,
                 final ModelObserver observer)
        throws OrekitException {
=======
    Model(final NumericalPropagatorBuilder[] builders,
          final List<ObservedMeasurement<?>> measurements, final ParameterDriversList estimatedMeasurementsParameters,
          final ModelObserver observer) {
>>>>>>> ad5c7ecb

        this.builders                        = builders;
        this.measurements                    = measurements;
        this.estimatedMeasurementsParameters = estimatedMeasurementsParameters;
        this.measurementParameterColumns     = new HashMap<>(estimatedMeasurementsParameters.getDrivers().size());
        this.estimatedPropagationParameters  = new ParameterDriversList[builders.length];
        this.evaluations                     = new IdentityHashMap<>(measurements.size());
        this.observer                        = observer;
        this.mappers                         = new JacobiansMapper[builders.length];

        // allocate vector and matrix
        int rows = 0;
        for (final ObservedMeasurement<?> measurement : measurements) {
            rows += measurement.getDimension();
        }

        this.orbitsStartColumns = new int[builders.length];
        this.orbitsEndColumns   = new int[builders.length];
        int columns = 0;
        for (int i = 0; i < builders.length; ++i) {
            this.orbitsStartColumns[i] = columns;
            for (final ParameterDriver driver : builders[i].getOrbitalParametersDrivers().getDrivers()) {
                if (driver.isSelected()) {
                    ++columns;
                }
            }
            this.orbitsEndColumns[i] = columns;
        }

        // Gather all the propagation drivers names in a list
        final List<String> estimatedPropagationParametersNames = new ArrayList<>();
        for (int i = 0; i < builders.length; ++i) {
            // The index i in array estimatedPropagationParameters (attribute of the class) is populated
            // when the first call to getSelectedPropagationDriversForBuilder(i) is made
            for (final DelegatingDriver delegating : getSelectedPropagationDriversForBuilder(i).getDrivers()) {
                final String driverName = delegating.getName();
                // Add the driver name if it has not been added yet
                if (!estimatedPropagationParametersNames.contains(driverName)) {
                    estimatedPropagationParametersNames.add(driverName);
                }
            }
        }
        // Populate the map of propagation drivers' columns and update the total number of columns
        propagationParameterColumns = new HashMap<>(estimatedPropagationParametersNames.size());
        for (final String driverName : estimatedPropagationParametersNames) {
            propagationParameterColumns.put(driverName, columns);
            ++columns;
        }


        // Populate the map of measurement drivers' columns and update the total number of columns
        for (final ParameterDriver parameter : estimatedMeasurementsParameters.getDrivers()) {
            measurementParameterColumns.put(parameter.getName(), columns);
            ++columns;
        }

        // Initialize point and value
        value    = new ArrayRealVector(rows);
        jacobian = MatrixUtils.createRealMatrix(rows, columns);

        // Decide whether the propagation will be done forward or backward.
        // Minimize the duration between first measurement treated and orbit determination date
        // Propagator builder number 0 holds the reference date for orbit determination
        final AbsoluteDate refDate = builders[0].getInitialOrbitDate();

        // Sort the measurement list chronologically
        measurements.sort(new ChronologicalComparator());
        firstDate = measurements.get(0).getDate();
        lastDate  = measurements.get(measurements.size() - 1).getDate();

        // Decide the direction of propagation
        if (FastMath.abs(refDate.durationFrom(firstDate)) <= FastMath.abs(refDate.durationFrom(lastDate))) {
            // Propagate forward from firstDate
            forwardPropagation = true;
        } else {
            // Propagate backward from lastDate
            forwardPropagation = false;
        }
    }

    /** {@inheritDoc} */
    public void setEvaluationsCounter(final Incrementor evaluationsCounter) {
        this.evaluationsCounter = evaluationsCounter;
    }

    /** {@inheritDoc} */
    public void setIterationsCounter(final Incrementor iterationsCounter) {
        this.iterationsCounter = iterationsCounter;
    }

    /** {@inheritDoc} */
    public boolean isForwardPropagation() {
        return forwardPropagation;
    }

    /** {@inheritDoc} */
    @Override
    public Pair<RealVector, RealMatrix> value(final RealVector point) {

        // Set up the propagators parallelizer
        final NumericalPropagator[] propagators = createPropagators(point);
        final Orbit[] orbits = new Orbit[propagators.length];
        for (int i = 0; i < propagators.length; ++i) {
            mappers[i] = configureDerivatives(propagators[i]);
            orbits[i]  = propagators[i].getInitialState().getOrbit();
        }
        final PropagatorsParallelizer parallelizer =
                        new PropagatorsParallelizer(Arrays.asList(propagators), configureMeasurements(point));

        // Reset value and Jacobian
        evaluations.clear();
        value.set(0.0);
        for (int i = 0; i < jacobian.getRowDimension(); ++i) {
            for (int j = 0; j < jacobian.getColumnDimension(); ++j) {
                jacobian.setEntry(i, j, 0.0);
            }
        }

        // Run the propagation, gathering residuals on the fly
        if (forwardPropagation) {
            // Propagate forward from firstDate
            parallelizer.propagate(firstDate.shiftedBy(-1.0), lastDate.shiftedBy(+1.0));
        } else {
            // Propagate backward from lastDate
            parallelizer.propagate(lastDate.shiftedBy(+1.0), firstDate.shiftedBy(-1.0));
        }

        observer.modelCalled(orbits, evaluations);

        return new Pair<RealVector, RealMatrix>(value, jacobian);

    }

    /** {@inheritDoc} */
    public int getIterationsCount() {
        return iterationsCounter.getCount();
    }

    /** {@inheritDoc} */
    public int getEvaluationsCount() {
        return evaluationsCounter.getCount();
    }

<<<<<<< HEAD
    /** {@inheritDoc} */
    public ParameterDriversList getSelectedPropagationDriversForBuilder(final int iBuilder)
        throws OrekitException {
=======
    /** Get the selected propagation drivers for a propagatorBuilder.
     * @param iBuilder index of the builder in the builders' array
     * @return the list of selected propagation drivers for propagatorBuilder of index iBuilder
     */
    public ParameterDriversList getSelectedPropagationDriversForBuilder(final int iBuilder) {
>>>>>>> ad5c7ecb

        // Lazy evaluation, create the list only if it hasn't been created yet
        if (estimatedPropagationParameters[iBuilder] == null) {

            // Gather the drivers
            final ParameterDriversList selectedPropagationDrivers = new ParameterDriversList();
            for (final DelegatingDriver delegating : builders[iBuilder].getPropagationParametersDrivers().getDrivers()) {
                if (delegating.isSelected()) {
                    for (final ParameterDriver driver : delegating.getRawDrivers()) {
                        selectedPropagationDrivers.add(driver);
                    }
                }
            }

            // List of propagation drivers are sorted in the BatchLSEstimator class.
            // Hence we need to sort this list so the parameters' indexes match
            selectedPropagationDrivers.sort();

            // Add the list of selected propagation drivers to the array
            estimatedPropagationParameters[iBuilder] = selectedPropagationDrivers;
        }
        return estimatedPropagationParameters[iBuilder];
    }

<<<<<<< HEAD
    /** {@inheritDoc} */
    public NumericalPropagator[] createPropagators(final RealVector point)
        throws OrekitException {
=======
    /** Create the propagators and parameters corresponding to an evaluation point.
     * @param point evaluation point
     * @return an array of new propagators
     */
    public NumericalPropagator[] createPropagators(final RealVector point) {
>>>>>>> ad5c7ecb

        final NumericalPropagator[] propagators = new NumericalPropagator[builders.length];

        // Set up the propagators
        for (int i = 0; i < builders.length; ++i) {

            // Get the number of selected orbital drivers in the builder
            final int nbOrb    = orbitsEndColumns[i] - orbitsStartColumns[i];

            // Get the list of selected propagation drivers in the builder and its size
            final ParameterDriversList selectedPropagationDrivers = getSelectedPropagationDriversForBuilder(i);
            final int nbParams = selectedPropagationDrivers.getNbParams();

            // Init the array of normalized parameters for the builder
            final double[] propagatorArray = new double[nbOrb + nbParams];

            // Add the orbital drivers normalized values
            for (int j = 0; j < nbOrb; ++j) {
                propagatorArray[j] = point.getEntry(orbitsStartColumns[i] + j);
            }

            // Add the propagation drivers normalized values
            for (int j = 0; j < nbParams; ++j) {
                propagatorArray[nbOrb + j] =
                                point.getEntry(propagationParameterColumns.get(selectedPropagationDrivers.getDrivers().get(j).getName()));
            }

            // Build the propagator
            propagators[i] = (NumericalPropagator) builders[i].buildPropagator(propagatorArray);
        }

        return propagators;

    }

    /** Configure the multi-satellites handler to handle measurements.
     * @param point evaluation point
     * @return multi-satellites handler to handle measurements
     */
    private MultiSatStepHandler configureMeasurements(final RealVector point) {

        // Set up the measurement parameters
        int index = orbitsEndColumns[builders.length - 1] + propagationParameterColumns.size();
        for (final ParameterDriver parameter : estimatedMeasurementsParameters.getDrivers()) {
            parameter.setNormalizedValue(point.getEntry(index++));
        }

        // Set up measurements handler
        final List<PreCompensation> precompensated = new ArrayList<>();
        for (final ObservedMeasurement<?> measurement : measurements) {
            if (measurement.isEnabled()) {
                precompensated.add(new PreCompensation(measurement, evaluations.get(measurement)));
            }
        }
        precompensated.sort(new ChronologicalComparator());

        // Assign first and last date
        firstDate = precompensated.get(0).getDate();
        lastDate  = precompensated.get(precompensated.size() - 1).getDate();

        // Reverse the list in case of backward propagation
        if (!forwardPropagation) {
            Collections.reverse(precompensated);
        }

        return new MeasurementHandler(this, precompensated);

    }

    /** Configure the propagator to compute derivatives.
     * @param propagators {@link Propagator} to configure
     * @return mapper for this propagator
     */
<<<<<<< HEAD
    private JacobiansMapper configureDerivatives(final NumericalPropagator propagators)
        throws OrekitException {
=======
    private JacobiansMapper configureDerivatives(final NumericalPropagator propagator) {
>>>>>>> ad5c7ecb

        final String equationName = Model.class.getName() + "-derivatives";

        final PartialDerivativesEquations partials = new PartialDerivativesEquations(equationName, propagators);

        // add the derivatives to the initial state
        final SpacecraftState rawState = propagators.getInitialState();
        final SpacecraftState stateWithDerivatives = partials.setInitialJacobians(rawState);
        propagators.resetInitialState(stateWithDerivatives);

        return partials.getMapper();

    }

<<<<<<< HEAD
    /** {@inheritDoc} */
    public void fetchEvaluatedMeasurement(final int index, final EstimatedMeasurement<?> evaluation)
        throws OrekitException {
=======
    /** Fetch a measurement that was evaluated during propagation.
     * @param index index of the measurement first component
     * @param evaluation measurement evaluation
     */
    void fetchEvaluatedMeasurement(final int index, final EstimatedMeasurement<?> evaluation) {
>>>>>>> ad5c7ecb

        // States and observed measurement
        final SpacecraftState[]      evaluationStates    = evaluation.getStates();
        final ObservedMeasurement<?> observedMeasurement = evaluation.getObservedMeasurement();

        evaluations.put(observedMeasurement, evaluation);

        if (evaluation.getStatus() == EstimatedMeasurement.Status.REJECTED) {
            return;
        }

        // compute weighted residuals
        final double[] evaluated = evaluation.getEstimatedValue();
        final double[] observed  = observedMeasurement.getObservedValue();
        final double[] sigma     = observedMeasurement.getTheoreticalStandardDeviation();
        final double[] weight    = evaluation.getObservedMeasurement().getBaseWeight();
        for (int i = 0; i < evaluated.length; ++i) {
            value.setEntry(index + i, weight[i] * (evaluated[i] - observed[i]) / sigma[i]);
        }

        for (int k = 0; k < evaluationStates.length; ++k) {

            final int p = observedMeasurement.getPropagatorsIndices().get(k);

            // partial derivatives of the current Cartesian coordinates with respect to current orbital state
            final double[][] aCY = new double[6][6];
            final Orbit currentOrbit = evaluationStates[k].getOrbit();
            currentOrbit.getJacobianWrtParameters(builders[p].getPositionAngle(), aCY);
            final RealMatrix dCdY = new Array2DRowRealMatrix(aCY, false);

            // Jacobian of the measurement with respect to current orbital state
            final RealMatrix dMdC = new Array2DRowRealMatrix(evaluation.getStateDerivatives(k), false);
            final RealMatrix dMdY = dMdC.multiply(dCdY);

            // Jacobian of the measurement with respect to initial orbital state
            final double[][] aYY0 = new double[6][6];
            mappers[p].getStateJacobian(evaluationStates[k], aYY0);
            final RealMatrix dYdY0 = new Array2DRowRealMatrix(aYY0, false);
            final RealMatrix dMdY0 = dMdY.multiply(dYdY0);
            for (int i = 0; i < dMdY0.getRowDimension(); ++i) {
                int jOrb = orbitsStartColumns[p];
                for (int j = 0; j < dMdY0.getColumnDimension(); ++j) {
                    final ParameterDriver driver = builders[p].getOrbitalParametersDrivers().getDrivers().get(j);
                    if (driver.isSelected()) {
                        jacobian.setEntry(index + i, jOrb++,
                                          weight[i] * dMdY0.getEntry(i, j) / sigma[i] * driver.getScale());
                    }
                }
            }

            // Jacobian of the measurement with respect to propagation parameters
            final ParameterDriversList selectedPropagationDrivers = getSelectedPropagationDriversForBuilder(p);
            final int nbParams = selectedPropagationDrivers.getNbParams();
            if (nbParams > 0) {
                final double[][] aYPp  = new double[6][nbParams];
                mappers[p].getParametersJacobian(evaluationStates[k], aYPp);
                final RealMatrix dYdPp = new Array2DRowRealMatrix(aYPp, false);
                final RealMatrix dMdPp = dMdY.multiply(dYdPp);
                for (int i = 0; i < dMdPp.getRowDimension(); ++i) {
                    for (int j = 0; j < nbParams; ++j) {
                        final ParameterDriver delegating = selectedPropagationDrivers.getDrivers().get(j);
                        jacobian.addToEntry(index + i, propagationParameterColumns.get(delegating.getName()),
                                            weight[i] * dMdPp.getEntry(i, j) / sigma[i] * delegating.getScale());
                    }
                }
            }

        }

        // Jacobian of the measurement with respect to measurements parameters
        for (final ParameterDriver driver : observedMeasurement.getParametersDrivers()) {
            if (driver.isSelected()) {
                final double[] aMPm = evaluation.getParameterDerivatives(driver);
                for (int i = 0; i < aMPm.length; ++i) {
                    jacobian.setEntry(index + i, measurementParameterColumns.get(driver.getName()),
                                      weight[i] * aMPm[i] / sigma[i] * driver.getScale());
                }
            }
        }

    }

}<|MERGE_RESOLUTION|>--- conflicted
+++ resolved
@@ -117,17 +117,10 @@
      * @param estimatedMeasurementsParameters estimated measurements parameters
      * @param observer observer to be notified at model calls
      */
-<<<<<<< HEAD
     public Model(final IntegratedPropagatorBuilder[] builders,
                  final List<ObservedMeasurement<?>> measurements,
                  final ParameterDriversList estimatedMeasurementsParameters,
-                 final ModelObserver observer)
-        throws OrekitException {
-=======
-    Model(final NumericalPropagatorBuilder[] builders,
-          final List<ObservedMeasurement<?>> measurements, final ParameterDriversList estimatedMeasurementsParameters,
-          final ModelObserver observer) {
->>>>>>> ad5c7ecb
+                 final ModelObserver observer) {
 
         this.builders                        = builders;
         this.measurements                    = measurements;
@@ -271,17 +264,8 @@
         return evaluationsCounter.getCount();
     }
 
-<<<<<<< HEAD
-    /** {@inheritDoc} */
-    public ParameterDriversList getSelectedPropagationDriversForBuilder(final int iBuilder)
-        throws OrekitException {
-=======
-    /** Get the selected propagation drivers for a propagatorBuilder.
-     * @param iBuilder index of the builder in the builders' array
-     * @return the list of selected propagation drivers for propagatorBuilder of index iBuilder
-     */
+    /** {@inheritDoc} */
     public ParameterDriversList getSelectedPropagationDriversForBuilder(final int iBuilder) {
->>>>>>> ad5c7ecb
 
         // Lazy evaluation, create the list only if it hasn't been created yet
         if (estimatedPropagationParameters[iBuilder] == null) {
@@ -306,17 +290,8 @@
         return estimatedPropagationParameters[iBuilder];
     }
 
-<<<<<<< HEAD
-    /** {@inheritDoc} */
-    public NumericalPropagator[] createPropagators(final RealVector point)
-        throws OrekitException {
-=======
-    /** Create the propagators and parameters corresponding to an evaluation point.
-     * @param point evaluation point
-     * @return an array of new propagators
-     */
+    /** {@inheritDoc} */
     public NumericalPropagator[] createPropagators(final RealVector point) {
->>>>>>> ad5c7ecb
 
         final NumericalPropagator[] propagators = new NumericalPropagator[builders.length];
 
@@ -390,12 +365,7 @@
      * @param propagators {@link Propagator} to configure
      * @return mapper for this propagator
      */
-<<<<<<< HEAD
-    private JacobiansMapper configureDerivatives(final NumericalPropagator propagators)
-        throws OrekitException {
-=======
-    private JacobiansMapper configureDerivatives(final NumericalPropagator propagator) {
->>>>>>> ad5c7ecb
+    private JacobiansMapper configureDerivatives(final NumericalPropagator propagators) {
 
         final String equationName = Model.class.getName() + "-derivatives";
 
@@ -410,17 +380,8 @@
 
     }
 
-<<<<<<< HEAD
-    /** {@inheritDoc} */
-    public void fetchEvaluatedMeasurement(final int index, final EstimatedMeasurement<?> evaluation)
-        throws OrekitException {
-=======
-    /** Fetch a measurement that was evaluated during propagation.
-     * @param index index of the measurement first component
-     * @param evaluation measurement evaluation
-     */
-    void fetchEvaluatedMeasurement(final int index, final EstimatedMeasurement<?> evaluation) {
->>>>>>> ad5c7ecb
+    /** {@inheritDoc} */
+    public void fetchEvaluatedMeasurement(final int index, final EstimatedMeasurement<?> evaluation) {
 
         // States and observed measurement
         final SpacecraftState[]      evaluationStates    = evaluation.getStates();
