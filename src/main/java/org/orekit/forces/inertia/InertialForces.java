--- conflicted
+++ resolved
@@ -1,233 +1,150 @@
-/* Copyright 2002-2015 CS Systèmes d'Information
- * Licensed to CS Systèmes d'Information (CS) under one or more
- * contributor license agreements.  See the NOTICE file distributed with
- * this work for additional information regarding copyright ownership.
- * CS licenses this file to You under the Apache License, Version 2.0
- * (the "License"); you may not use this file except in compliance with
- * the License.  You may obtain a copy of the License at
- *
- *   http://www.apache.org/licenses/LICENSE-2.0
- *
- * Unless required by applicable law or agreed to in writing, software
- * distributed under the License is distributed on an "AS IS" BASIS,
- * WITHOUT WARRANTIES OR CONDITIONS OF ANY KIND, either express or implied.
- * See the License for the specific language governing permissions and
- * limitations under the License.
- */
-package org.orekit.forces.inertia;
+/* Copyright 2002-2015 CS Systèmes d'Information
+ * Licensed to CS Systèmes d'Information (CS) under one or more
+ * contributor license agreements.  See the NOTICE file distributed with
+ * this work for additional information regarding copyright ownership.
+ * CS licenses this file to You under the Apache License, Version 2.0
+ * (the "License"); you may not use this file except in compliance with
+ * the License.  You may obtain a copy of the License at
+ *
+ *   http://www.apache.org/licenses/LICENSE-2.0
+ *
+ * Unless required by applicable law or agreed to in writing, software
+ * distributed under the License is distributed on an "AS IS" BASIS,
+ * WITHOUT WARRANTIES OR CONDITIONS OF ANY KIND, either express or implied.
+ * See the License for the specific language governing permissions and
+ * limitations under the License.
+ */
+package org.orekit.forces.inertia;
+
+import org.apache.commons.math3.analysis.differentiation.DerivativeStructure;
+import org.apache.commons.math3.geometry.euclidean.threed.FieldRotation;
+import org.apache.commons.math3.geometry.euclidean.threed.FieldVector3D;
+import org.apache.commons.math3.geometry.euclidean.threed.Vector3D;
+import org.apache.commons.math3.ode.AbstractParameterizable;
+import org.apache.commons.math3.ode.UnknownParameterException;
+import org.orekit.errors.OrekitException;
+import org.orekit.errors.OrekitMessages;
+import org.orekit.forces.ForceModel;
+import org.orekit.frames.Frame;
+import org.orekit.frames.Transform;
+import org.orekit.propagation.SpacecraftState;
+import org.orekit.propagation.events.EventDetector;
+import org.orekit.propagation.numerical.TimeDerivativesEquations;
+import org.orekit.time.AbsoluteDate;
+
+/** Inertial force model.
+ *
+ * @author Guillaume Obrecht
+ *
+ */
+public class InertialForces extends AbstractParameterizable implements ForceModel  {
+
+    /** Reference inertial frame to use to compute inertial forces. */
+    private Frame referenceInertialFrame;
+
+    /** Simple constructor.
+     * @param referenceInertialFrame the pseudo-inertial frame to use as reference for the inertial forces
+     * @exception IllegalArgumentException if frame is not a {@link
+     * Frame#isPseudoInertial pseudo-inertial frame}
+     */
+    public InertialForces(final Frame referenceInertialFrame)
+        throws IllegalArgumentException {
+        ensurePseudoInertialFrame(referenceInertialFrame);
+        this.referenceInertialFrame = referenceInertialFrame;
+    }
+
+    /** Ensure the reference frame is a pseudo-inertial frame.
+     * @param frame frame to check
+     * @exception IllegalArgumentException if frame is not a {@link
+     * Frame#isPseudoInertial pseudo-inertial frame}
+     */
+    private static void ensurePseudoInertialFrame(final Frame frame)
+            throws IllegalArgumentException {
+        if (!frame.isPseudoInertial()) {
+            throw OrekitException.createIllegalArgumentException(
+                    OrekitMessages.NON_PSEUDO_INERTIAL_FRAME_NOT_SUITABLE_AS_REFERENCE_FOR_INERTIAL_FORCES,
+                    frame.getName());
+        }
+    }
+
+    /** {@inheritDoc} */
+    public void addContribution(final SpacecraftState s,
+                                final TimeDerivativesEquations adder)
+        throws OrekitException {
+        // TODO check and clean
 
-import org.apache.commons.math3.analysis.differentiation.DerivativeStructure;
-import org.apache.commons.math3.geometry.euclidean.threed.FieldRotation;
-import org.apache.commons.math3.geometry.euclidean.threed.FieldVector3D;
-import org.apache.commons.math3.geometry.euclidean.threed.Vector3D;
-import org.apache.commons.math3.ode.AbstractParameterizable;
-import org.apache.commons.math3.ode.UnknownParameterException;
-import org.orekit.errors.OrekitException;
-import org.orekit.errors.OrekitMessages;
-import org.orekit.forces.ForceModel;
-import org.orekit.frames.Frame;
-import org.orekit.frames.Transform;
-import org.orekit.propagation.SpacecraftState;
-import org.orekit.propagation.events.EventDetector;
-import org.orekit.propagation.numerical.TimeDerivativesEquations;
-import org.orekit.time.AbsoluteDate;
+//        // Method 1: use (private) method compositeAcceleration() from Transform)
+//        final Transform noninertToInert = referenceInertialFrame.getTransformTo(s.getFrame(), s.getDate());
+//        final Transform noninertToSat = s.toTransform();
+//        Vector3D inertialAccelerations = Transform.compositeAcceleration(noninertToInert, noninertToSat);
+//        inertialAccelerations = noninertToInert.transformVector(inertialAccelerations);
+
+//		  // Method 2: 
+//		  final Transform noninertToInert = referenceInertialFrame.getTransformTo(s.getFrame(), s.getDate());
+//		  final Transform noninertToSat = s.toTransform();
+//		  final Transform combined = new Transform(s.getDate(), noninertToInert, noninertToSat);
+//		  Vector3D inertialAccelerations = combined.getAcceleration();
+//		  inertialAccelerations = noninertToInert.transformVector(combined.getAcceleration());
 
-/** Inertial force model.
- *
- * @author Guillaume Obrecht
- *
- */
-public class InertialForces extends AbstractParameterizable implements ForceModel  {
-
-    /** Reference inertial frame to use to compute inertial forces. */
-    private Frame referenceInertialFrame;
-
-    /** Simple constructor.
-     * @param referenceInertialFrame the pseudo-inertial frame to use as reference for the inertial forces
-     * @exception IllegalArgumentException if frame is not a {@link
-     * Frame#isPseudoInertial pseudo-inertial frame}
-     */
-    public InertialForces(final Frame referenceInertialFrame)
-        throws IllegalArgumentException {
-        ensurePseudoInertialFrame(referenceInertialFrame);
-        this.referenceInertialFrame = referenceInertialFrame;
-    }
-
-    /** Ensure the reference frame is a pseudo-inertial frame.
-     * @param frame frame to check
-     * @exception IllegalArgumentException if frame is not a {@link
-     * Frame#isPseudoInertial pseudo-inertial frame}
-     */
-    private static void ensurePseudoInertialFrame(final Frame frame)
-            throws IllegalArgumentException {
-        if (!frame.isPseudoInertial()) {
-            throw OrekitException.createIllegalArgumentException(
-                    OrekitMessages.NON_PSEUDO_INERTIAL_FRAME_NOT_SUITABLE_AS_REFERENCE_FOR_INERTIAL_FORCES,
-                    frame.getName());
-        }
-    }
-
-    /** {@inheritDoc} */
-<<<<<<< HEAD
-	public void addContribution(SpacecraftState s,
-			TimeDerivativesEquations adder) throws OrekitException {
-		// TODO check and clean
-
-		
-//		// Method 1: use (private) method compositeAcceleration() from Transform)
-//		final Transform noninertToInert = referenceInertialFrame.getTransformTo(s.getFrame(), s.getDate());
-//		final Transform noninertToSat = s.toTransform();
-//		Vector3D inertialAccelerations = Transform.compositeAcceleration(noninertToInert, noninertToSat);
-//		inertialAccelerations = noninertToInert.transformVector(inertialAccelerations);
-
-//		// Method 2: 
-//		final Transform noninertToInert = referenceInertialFrame.getTransformTo(s.getFrame(), s.getDate());
-//		final Transform noninertToSat = s.toTransform();
-//		final Transform combined = new Transform(s.getDate(), noninertToInert, noninertToSat);
-//		Vector3D inertialAccelerations = combined.getAcceleration();
-//		inertialAccelerations = noninertToInert.transformVector(combined.getAcceleration());
-
-		// Method 3: Formulas for inertial accelerations
-		Transform noninertToInert = referenceInertialFrame.getTransformTo(s.getFrame(), s.getDate());
-		final Vector3D rotationRate = noninertToInert.getRotationRate();
-		final Vector3D rotationAcceleration = noninertToInert.getRotationAcceleration();
-		final Vector3D satPosition = s.getPVCoordinates().getPosition();
-		final Vector3D satVelocity = s.getPVCoordinates().getVelocity();
-
-		// Relative acceleration
-		final Vector3D aRelative = noninertToInert.getAcceleration();
-
-		// Centrifugal acceleration
-		final Vector3D aCentrifug = Vector3D.crossProduct(rotationRate, Vector3D.crossProduct(rotationRate, satPosition));
-
-		// Euler acceleration
-		final Vector3D aEuler = Vector3D.crossProduct(rotationAcceleration, satPosition);
-
-		// Coriolis acceleration
-		final Vector3D aCoriolis = Vector3D.crossProduct(rotationRate, satVelocity);
-
-		// Total of inertial accelerations
-		final Vector3D inertialAccelerations = new Vector3D(1,aRelative,-1,aCentrifug,-1,aEuler,-2,aCoriolis);
-
-		adder.addXYZAcceleration(inertialAccelerations.getX(), inertialAccelerations.getY(), inertialAccelerations.getZ());
-	}
-
-	/** {@inheritDoc} */
-	public FieldVector3D<DerivativeStructure> accelerationDerivatives(
-			AbsoluteDate date, Frame frame,
-			FieldVector3D<DerivativeStructure> position,
-			FieldVector3D<DerivativeStructure> velocity,
-			FieldRotation<DerivativeStructure> rotation,
-			DerivativeStructure mass) throws OrekitException {
-		// TODO Auto-generated method stub
-		return null;
-	}
-
-	/** {@inheritDoc} */
-	public FieldVector3D<DerivativeStructure> accelerationDerivatives(
-			SpacecraftState s, String paramName) throws OrekitException {
-		// TODO Auto-generated method stub
-		return null;
-	}
-
-	/** {@inheritDoc} */
-	public EventDetector[] getEventsDetectors() {
-		// TODO Auto-generated method stub
-		return null;
-	}
-
-	@Override
-	public double getParameter(String name) throws UnknownParameterException {
-		// TODO Auto-generated method stub
-		return 0;
-	}
-	
-	@Override
-	public void setParameter(String name, double value)
-			throws UnknownParameterException {
-		// TODO Auto-generated method stub
-		
-	}
-=======
-    public void addContribution(final SpacecraftState s,
-                                final TimeDerivativesEquations adder)
-        throws OrekitException {
-        // TODO check and clean
-
-
-//        // Method 1: use (private) method compositeAcceleration() from Transform)
-//        final Transform noninertToInert = referenceInertialFrame.getTransformTo(s.getFrame(), s.getDate());
-//        final Transform noninertToSat = s.toTransform();
-//        Vector3D inertialAccelerations = Transform.compositeAcceleration(noninertToInert, noninertToSat);
-//        inertialAccelerations = noninertToInert.transformVector(inertialAccelerations);
-
-        // Method 2:
-        final Transform noninertToInert = referenceInertialFrame.getTransformTo(s.getFrame(), s.getDate());
-        final Transform noninertToSat = s.toTransform();
-        final Transform combined = new Transform(s.getDate(), noninertToInert, noninertToSat);
-        Vector3D inertialAccelerations = combined.getAcceleration();
-        inertialAccelerations = noninertToInert.transformVector(combined.getAcceleration());
-
-//        // Method 3: Formulas for inertial accelerations
-//        Transform noninertToInert = referenceInertialFrame.getTransformTo(s.getFrame(), s.getDate());
-//        final Vector3D rotationRate = noninertToInert.getRotationRate();
-//        final Vector3D rotationAcceleration = noninertToInert.getRotationAcceleration();
-//        final Vector3D satPosition = s.getPVCoordinates().getPosition();
-//        final Vector3D satVelocity = s.getPVCoordinates().getVelocity();
-//
-//        // Relative acceleration
-//        final Vector3D aRelative = noninertToInert.getAcceleration();
-//
-//        // Centrifugal acceleration
-//        final Vector3D aCentrifug = Vector3D.crossProduct(rotationRate, Vector3D.crossProduct(rotationRate, satPosition));
-//
-//        // Euler acceleration
-//        final Vector3D aEuler = Vector3D.crossProduct(rotationAcceleration, satPosition);
-//
-//        // Coriolis acceleration
-//        final Vector3D aCoriolis = Vector3D.crossProduct(rotationRate, satVelocity);
-//
-//        // Total of inertial accelerations
-//        final Vector3D inertialAccelerations = new Vector3D(1,aRelative,-1,aCentrifug,-1,aEuler,-2,aCoriolis);
-
-        adder.addXYZAcceleration(inertialAccelerations.getX(), inertialAccelerations.getY(), inertialAccelerations.getZ());
-    }
-
-    /** {@inheritDoc} */
-    public FieldVector3D<DerivativeStructure> accelerationDerivatives(final AbsoluteDate date, final Frame frame,
-                                                                      final FieldVector3D<DerivativeStructure> position,
-                                                                      final FieldVector3D<DerivativeStructure> velocity,
-                                                                      final FieldRotation<DerivativeStructure> rotation,
-                                                                      final DerivativeStructure mass) throws OrekitException {
-        // TODO Auto-generated method stub
-        return null;
-    }
-
-    /** {@inheritDoc} */
-    public FieldVector3D<DerivativeStructure> accelerationDerivatives(final SpacecraftState s,
-                                                                      final String paramName)
-        throws OrekitException {
-        // TODO Auto-generated method stub
-        return null;
-    }
-
-    /** {@inheritDoc} */
-    public EventDetector[] getEventsDetectors() {
-        // TODO Auto-generated method stub
-        return null;
-    }
-
-    @Override
-    public double getParameter(final String name) throws UnknownParameterException {
-        // TODO Auto-generated method stub
-        return 0;
-    }
-
-    @Override
-    public void setParameter(final String name, final double value)
-            throws UnknownParameterException {
-        // TODO Auto-generated method stub
-
-    }
->>>>>>> 51b48047
-}
+		// Method 3: Formulas for inertial accelerations
+		Transform noninertToInert = referenceInertialFrame.getTransformTo(s.getFrame(), s.getDate());
+		final Vector3D rotationRate = noninertToInert.getRotationRate();
+		final Vector3D rotationAcceleration = noninertToInert.getRotationAcceleration();
+		final Vector3D satPosition = s.getPVCoordinates().getPosition();
+		final Vector3D satVelocity = s.getPVCoordinates().getVelocity();
+
+		// Relative acceleration
+		final Vector3D aRelative = noninertToInert.getAcceleration();
+
+		// Centrifugal acceleration
+		final Vector3D aCentrifug = Vector3D.crossProduct(rotationRate, Vector3D.crossProduct(rotationRate, satPosition));
+
+		// Euler acceleration
+		final Vector3D aEuler = Vector3D.crossProduct(rotationAcceleration, satPosition);
+
+		// Coriolis acceleration
+		final Vector3D aCoriolis = Vector3D.crossProduct(rotationRate, satVelocity);
+
+		// Total of inertial accelerations
+		final Vector3D inertialAccelerations = new Vector3D(1,aRelative,-1,aCentrifug,-1,aEuler,-2,aCoriolis);
+
+        adder.addXYZAcceleration(inertialAccelerations.getX(), inertialAccelerations.getY(), inertialAccelerations.getZ());
+    }
+
+    /** {@inheritDoc} */
+    public FieldVector3D<DerivativeStructure> accelerationDerivatives(final AbsoluteDate date, final Frame frame,
+                                                                      final FieldVector3D<DerivativeStructure> position,
+                                                                      final FieldVector3D<DerivativeStructure> velocity,
+                                                                      final FieldRotation<DerivativeStructure> rotation,
+                                                                      final DerivativeStructure mass) throws OrekitException {
+        // TODO Auto-generated method stub
+        return null;
+    }
+
+    /** {@inheritDoc} */
+    public FieldVector3D<DerivativeStructure> accelerationDerivatives(final SpacecraftState s,
+                                                                      final String paramName)
+        throws OrekitException {
+        // TODO Auto-generated method stub
+        return null;
+    }
+
+    /** {@inheritDoc} */
+    public EventDetector[] getEventsDetectors() {
+        // TODO Auto-generated method stub
+        return null;
+    }
+
+    @Override
+    public double getParameter(final String name) throws UnknownParameterException {
+        // TODO Auto-generated method stub
+        return 0;
+    }
+
+    @Override
+    public void setParameter(final String name, final double value)
+            throws UnknownParameterException {
+        // TODO Auto-generated method stub
+
+    }
+}