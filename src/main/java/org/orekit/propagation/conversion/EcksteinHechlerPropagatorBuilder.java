--- conflicted
+++ resolved
@@ -159,61 +159,8 @@
     /** {@inheritDoc} */
     public Propagator buildPropagator(final AbsoluteDate date, final double[] parameters)
         throws OrekitException {
-<<<<<<< HEAD
-
-        if (parameters.length != (freeParameters.size() + 6)) {
-            throw OrekitException.createIllegalArgumentException(LocalizedFormats.DIMENSIONS_MISMATCH);
-        }
-
-        return new EcksteinHechlerPropagator(buildInitialOrbit(date, parameters), provider);
-
-    }
-
-    /** {@inheritDoc} */
-    public Orbit buildInitialOrbit(final AbsoluteDate date, final double[] parameters)
-        throws OrekitException {
-        return getOrbitType().mapArrayToOrbit(parameters, getPositionAngle(), date,
-                                              provider.getMu(), frame);
-    }
-
-    /** {@inheritDoc} */
-    public OrbitType getOrbitType() {
-        return orbitType;
-    }
-
-    /** {@inheritDoc} */
-    public PositionAngle getPositionAngle() {
-        return positionAngle;
-    }
-
-    /** {@inheritDoc} */
-    public Frame getFrame() {
-        return frame;
-    }
-
-    /** {@inheritDoc} */
-    public void setFreeParameters(final Collection<String> parameters)
-        throws IllegalArgumentException {
-        freeParameters = new ArrayList<String>();
-        for (String name : parameters) {
-            complainIfNotSupported(name);
-        }
-        freeParameters.addAll(parameters);
-    }
-
-    /** {@inheritDoc} */
-    public double getParameter(final String name)
-        throws IllegalArgumentException {
-        return 0;
-    }
-
-    /** {@inheritDoc} */
-    public void setParameter(final String name, final double value)
-        throws IllegalArgumentException {
-=======
         checkParameters(parameters);
         return new EcksteinHechlerPropagator(createInitialOrbit(date, parameters), provider);
->>>>>>> 34b36c4a
     }
 
 }