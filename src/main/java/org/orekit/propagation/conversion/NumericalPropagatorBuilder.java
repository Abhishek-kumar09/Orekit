/* Copyright 2002-2018 CS Systèmes d'Information
 * Licensed to CS Systèmes d'Information (CS) under one or more
 * contributor license agreements.  See the NOTICE file distributed with
 * this work for additional information regarding copyright ownership.
 * CS licenses this file to You under the Apache License, Version 2.0
 * (the "License"); you may not use this file except in compliance with
 * the License.  You may obtain a copy of the License at
 *
 *   http://www.apache.org/licenses/LICENSE-2.0
 *
 * Unless required by applicable law or agreed to in writing, software
 * distributed under the License is distributed on an "AS IS" BASIS,
 * WITHOUT WARRANTIES OR CONDITIONS OF ANY KIND, either express or implied.
 * See the License for the specific language governing permissions and
 * limitations under the License.
 */
package org.orekit.propagation.conversion;

import java.util.ArrayList;
import java.util.Collections;
import java.util.List;

import org.orekit.attitudes.Attitude;
import org.orekit.attitudes.AttitudeProvider;
<<<<<<< HEAD
import org.orekit.errors.OrekitException;
import org.orekit.estimation.leastsquares.Model;
import org.orekit.estimation.leastsquares.ModelObserver;
import org.orekit.estimation.measurements.ObservedMeasurement;
=======
>>>>>>> 86186f8e
import org.orekit.forces.ForceModel;
import org.orekit.orbits.Orbit;
import org.orekit.orbits.PositionAngle;
import org.orekit.propagation.Propagator;
import org.orekit.propagation.SpacecraftState;
import org.orekit.propagation.numerical.NumericalPropagator;
import org.orekit.utils.ParameterDriver;
import org.orekit.utils.ParameterDriversList;

/** Builder for numerical propagator.
 * @author Pascal Parraud
 * @since 6.0
 */
public class NumericalPropagatorBuilder extends AbstractPropagatorBuilder implements IntegratedPropagatorBuilder {

    /** First order integrator builder for propagation. */
    private final ODEIntegratorBuilder builder;

    /** Force models used during the extrapolation of the orbit. */
    private final List<ForceModel> forceModels;

    /** Current mass for initial state (kg). */
    private double mass;

    /** Attitude provider. */
    private AttitudeProvider attProvider;

    /** Build a new instance.
     * <p>
     * The reference orbit is used as a model to {@link
     * #createInitialOrbit() create initial orbit}. It defines the
     * inertial frame, the central attraction coefficient, and is also used together
     * with the {@code positionScale} to convert from the {@link
     * ParameterDriver#setNormalizedValue(double) normalized} parameters used by the
     * callers of this builder to the real orbital parameters.
     * </p>
     * @param referenceOrbit reference orbit from which real orbits will be built
     * @param builder first order integrator builder
     * @param positionAngle position angle type to use
     * @param positionScale scaling factor used for orbital parameters normalization
     * (typically set to the expected standard deviation of the position)
          * @since 8.0
     */
    public NumericalPropagatorBuilder(final Orbit referenceOrbit,
                                      final ODEIntegratorBuilder builder,
                                      final PositionAngle positionAngle,
                                      final double positionScale) {
        super(referenceOrbit, positionAngle, positionScale, true);
        this.builder     = builder;
        this.forceModels = new ArrayList<ForceModel>();
        this.mass        = Propagator.DEFAULT_MASS;
        this.attProvider = Propagator.DEFAULT_LAW;
    }

    /** Create a copy of a NumericalPropagatorBuilder object.
     * @return Copied version of the NumericalPropagatorBuilder
     */
    public NumericalPropagatorBuilder copy() {
        final NumericalPropagatorBuilder copyBuilder =
                        new NumericalPropagatorBuilder(createInitialOrbit(),
                                                       builder,
                                                       getPositionAngle(),
                                                       getPositionScale());
        copyBuilder.setAttitudeProvider(attProvider);
        copyBuilder.setMass(mass);
        for (ForceModel model : forceModels) {
            copyBuilder.addForceModel(model);
        }
        return copyBuilder;
    }

    /** Get the integrator builder.
     * @return the integrator builder
     * @since 9.2
     */
    public ODEIntegratorBuilder getIntegratorBuilder()
    {
        return builder;
    }

    /** Get the list of all force models.
     * @return the list of all force models
     * @since 9.2
     */
    public List<ForceModel> getAllForceModels()
    {
        return Collections.unmodifiableList(forceModels);
    }

    /** Add a force model to the global perturbation model.
     * <p>If this method is not called at all, the integrated orbit will follow
     * a Keplerian evolution only.</p>
     * @param model perturbing {@link ForceModel} to add
     */
    public void addForceModel(final ForceModel model) {
        forceModels.add(model);
        for (final ParameterDriver driver : model.getParametersDrivers()) {
            addSupportedParameter(driver);
        }
    }

    /** Get the mass.
     * @return the mass
     * @since 9.2
     */
    public double getMass()
    {
        return mass;
    }

    /** Set the initial mass.
     * @param mass the mass (kg)
     */
    public void setMass(final double mass) {
        this.mass = mass;
    }

    /** Get the attitudeProvider.
     * @return the attitude provider
     * @since 9.2
     */
    public AttitudeProvider getAttitudeProvider()
    {
        return attProvider;
    }

    /** Set the attitude provider.
     * @param attitudeProvider attitude provider
     */
    public void setAttitudeProvider(final AttitudeProvider attitudeProvider) {
        this.attProvider = attitudeProvider;
    }

    /** {@inheritDoc} */
    public NumericalPropagator buildPropagator(final double[] normalizedParameters) {

        setParameters(normalizedParameters);
        final Orbit           orbit    = createInitialOrbit();
        final Attitude        attitude = attProvider.getAttitude(orbit, orbit.getDate(), getFrame());
        final SpacecraftState state    = new SpacecraftState(orbit, attitude, mass);

        final NumericalPropagator propagator = new NumericalPropagator(builder.buildIntegrator(orbit, getOrbitType()));
        propagator.setOrbitType(getOrbitType());
        propagator.setPositionAngleType(getPositionAngle());
        propagator.setAttitudeProvider(attProvider);
        for (ForceModel model : forceModels) {
            propagator.addForceModel(model);
        }
        propagator.resetInitialState(state);

        return propagator;
    }

    /** {@inheritDoc} */
    public Model buildModel(final IntegratedPropagatorBuilder[] builders,
                            final List<ObservedMeasurement<?>> measurements,
                            final ParameterDriversList estimatedMeasurementsParameters,
                            final ModelObserver observer)
        throws OrekitException {
        return new Model(builders, measurements, estimatedMeasurementsParameters, observer);
    }

}<|MERGE_RESOLUTION|>--- conflicted
+++ resolved
@@ -22,13 +22,9 @@
 
 import org.orekit.attitudes.Attitude;
 import org.orekit.attitudes.AttitudeProvider;
-<<<<<<< HEAD
-import org.orekit.errors.OrekitException;
 import org.orekit.estimation.leastsquares.Model;
 import org.orekit.estimation.leastsquares.ModelObserver;
 import org.orekit.estimation.measurements.ObservedMeasurement;
-=======
->>>>>>> 86186f8e
 import org.orekit.forces.ForceModel;
 import org.orekit.orbits.Orbit;
 import org.orekit.orbits.PositionAngle;
@@ -186,8 +182,7 @@
     public Model buildModel(final IntegratedPropagatorBuilder[] builders,
                             final List<ObservedMeasurement<?>> measurements,
                             final ParameterDriversList estimatedMeasurementsParameters,
-                            final ModelObserver observer)
-        throws OrekitException {
+                            final ModelObserver observer) {
         return new Model(builders, measurements, estimatedMeasurementsParameters, observer);
     }
 
