/* Copyright 2002-2018 CS Systèmes d'Information
 * Licensed to CS Systèmes d'Information (CS) under one or more
 * contributor license agreements.  See the NOTICE file distributed with
 * this work for additional information regarding copyright ownership.
 * CS licenses this file to You under the Apache License, Version 2.0
 * (the "License"); you may not use this file except in compliance with
 * the License.  You may obtain a copy of the License at
 *
 *   http://www.apache.org/licenses/LICENSE-2.0
 *
 * Unless required by applicable law or agreed to in writing, software
 * distributed under the License is distributed on an "AS IS" BASIS,
 * WITHOUT WARRANTIES OR CONDITIONS OF ANY KIND, either express or implied.
 * See the License for the specific language governing permissions and
 * limitations under the License.
 */
package org.orekit.propagation.semianalytical.dsst.forces;

import java.util.List;

import org.hipparchus.Field;
import org.hipparchus.RealFieldElement;
import org.hipparchus.util.MathArrays;
import org.orekit.attitudes.AttitudeProvider;
import org.orekit.errors.OrekitException;
import org.orekit.propagation.FieldSpacecraftState;
import org.orekit.propagation.PropagationType;
import org.orekit.propagation.SpacecraftState;
import org.orekit.propagation.events.EventDetector;
import org.orekit.propagation.events.FieldEventDetector;
import org.orekit.propagation.semianalytical.dsst.utilities.AuxiliaryElements;
import org.orekit.propagation.semianalytical.dsst.utilities.FieldAuxiliaryElements;
import org.orekit.utils.ParameterDriver;

/** This interface represents a force modifying spacecraft motion for a {@link
 *  org.orekit.propagation.semianalytical.dsst.DSSTPropagator DSSTPropagator}.
 *  <p>
 *  Objects implementing this interface are intended to be added to a {@link
 *  org.orekit.propagation.semianalytical.dsst.DSSTPropagator DSST propagator}
 *  before the propagation is started.
 *  </p>
 *  <p>
 *  The propagator will call at the very beginning of a propagation the {@link
 *  #initialize(AuxiliaryElements, boolean)} method allowing preliminary computation
 *  such as truncation if needed.
 *  </p>
 *  <p>
 *  Then the propagator will call at each step:
 *  <ol>
 *  <li>the {@link #initializeStep(AuxiliaryElements)} method.
 *  The force model instance will extract all the elements needed before
 *  computing the mean element rates.</li>
 *  <li>the {@link #getMeanElementRate(SpacecraftState)} method.
 *  The force model instance will extract all the state data needed to compute
 *  the mean element rates that contribute to the mean state derivative.</li>
 *  <li>the {@link #updateShortPeriodTerms(SpacecraftState...)} method,
 *  if osculating parameters are desired, on a sample of points within the
 *  last step.</li>
 *  </ol>
 *
 * @author Romain Di Constanzo
 * @author Pascal Parraud
 */
public interface DSSTForceModel {

    /** Performs initialization prior to propagation for the current force model.
     *  <p>
     *  This method aims at being called at the very beginning of a propagation.
     *  </p>
     *  @param auxiliaryElements auxiliary elements related to the current orbit
     *  @param type type of the elements used during the propagation
     *  @param parameters values of the force model parameters
     *  @return a list of objects that will hold short period terms (the objects
     *  are also retained by the force model, which will update them during propagation)
     *  @throws OrekitException if some specific error occurs
     */
<<<<<<< HEAD
    List<ShortPeriodTerms> initialize(AuxiliaryElements auxiliaryElements, PropagationType type, double[] parameters)
        throws OrekitException;
=======
    List<ShortPeriodTerms> initialize(AuxiliaryElements aux, boolean meanOnly);
>>>>>>> ad5c7ecb

    /** Performs initialization prior to propagation for the current force model.
     *  <p>
     *  This method aims at being called at the very beginning of a propagation.
     *  </p>
     *  @param <T> type of the elements
     *  @param auxiliaryElements auxiliary elements related to the current orbit
     *  @param type type of the elements used during the propagation
     *  @param parameters values of the force model parameters
     *  @return a list of objects that will hold short period terms (the objects
     *  are also retained by the force model, which will update them during propagation)
     *  @throws OrekitException if some specific error occurs
     */
<<<<<<< HEAD
    <T extends RealFieldElement<T>> List<FieldShortPeriodTerms<T>> initialize(FieldAuxiliaryElements<T> auxiliaryElements, PropagationType type, T[] parameters)
        throws OrekitException;
=======
    void initializeStep(AuxiliaryElements aux);
>>>>>>> ad5c7ecb

    /** Get force model parameters.
     * @return force model parameters
     * @since 9.0
     */
    default double[] getParameters() {
        final ParameterDriver[] drivers = getParametersDrivers();
        final double[] parameters = new double[drivers.length];
        for (int i = 0; i < drivers.length; ++i) {
            parameters[i] = drivers[i].getValue();
        }
        return parameters;
    }

    /** Get force model parameters.
     * @param field field to which the elements belong
     * @param <T> type of the elements
     * @return force model parameters
     * @since 9.0
     */
    default <T extends RealFieldElement<T>> T[] getParameters(final Field<T> field) {
        final ParameterDriver[] drivers = getParametersDrivers();
        final T[] parameters = MathArrays.buildArray(field, drivers.length);
        for (int i = 0; i < drivers.length; ++i) {
            parameters[i] = field.getZero().add(drivers[i].getValue());
        }
        return parameters;
    }

    /** Computes the mean equinoctial elements rates da<sub>i</sub> / dt.
     *
     *  @param state current state information: date, kinematics, attitude
     *  @param auxiliaryElements auxiliary elements related to the current orbit
     *  @param parameters values of the force model parameters
     *  @return the mean element rates dai/dt
     *  @throws OrekitException if some specific error occurs
     */
<<<<<<< HEAD
    double[] getMeanElementRate(SpacecraftState state, AuxiliaryElements auxiliaryElements, double[] parameters)
         throws OrekitException;

    /** Computes the mean equinoctial elements rates da<sub>i</sub> / dt.
    *  @param <T> type of the elements
    *  @param state current state information: date, kinematics, attitude
    *  @param auxiliaryElements auxiliary elements related to the current orbit
    *  @param parameters values of the force model parameters
    *  @return the mean element rates dai/dt
    *  @throws OrekitException if some specific error occurs
    */
    <T extends RealFieldElement<T>> T[] getMeanElementRate(FieldSpacecraftState<T> state, FieldAuxiliaryElements<T> auxiliaryElements, T[] parameters)
        throws OrekitException;

=======
    double[] getMeanElementRate(SpacecraftState state);
>>>>>>> ad5c7ecb

    /** Get the discrete events related to the model.
     * @return array of events detectors or null if the model is not
     * related to any discrete events
     */
    EventDetector[] getEventsDetectors();

    /** Get the discrete events related to the model.
     * @param <T> type of the elements
     * @param field field used by default
     * @return array of events detectors or null if the model is not
     * related to any discrete events
     */
    <T extends RealFieldElement<T>> FieldEventDetector<T>[] getFieldEventsDetectors(Field<T> field);

    /** Register an attitude provider.
     * <p>
     * Register an attitude provider that can be used by the force model.
     * </p>
     * @param provider the {@link AttitudeProvider}
     */
    void registerAttitudeProvider(AttitudeProvider provider);

    /** Update the short period terms.
     * <p>
     * The {@link ShortPeriodTerms short period terms} that will be updated
     * are the ones that were returned during the call to {@link
     * #initialize(AuxiliaryElements, boolean)}.
     * </p>
     * @param parameters values of the force model parameters
     * @param meanStates mean states information: date, kinematics, attitude
     * @throws OrekitException if some specific error occurs
     */
<<<<<<< HEAD
    void updateShortPeriodTerms(double[] parameters, SpacecraftState... meanStates)
        throws OrekitException;
=======
    void updateShortPeriodTerms(SpacecraftState... meanStates);
>>>>>>> ad5c7ecb

    /** Update the short period terms.
     * <p>
     * The {@link ShortPeriodTerms short period terms} that will be updated
     * are the ones that were returned during the call to {@link
     * #initialize(AuxiliaryElements, boolean)}.
     * </p>
     * @param <T> type of the elements
     * @param parameters values of the force model parameters
     * @param meanStates mean states information: date, kinematics, attitude
     * @throws OrekitException if some specific error occurs
     */
    @SuppressWarnings("unchecked")
    <T extends RealFieldElement<T>> void updateShortPeriodTerms(T[] parameters, FieldSpacecraftState<T>... meanStates)
        throws OrekitException;

    /** Get the drivers for force model parameters.
     * @return drivers for force model parameters
     */
    ParameterDriver[] getParametersDrivers();

}<|MERGE_RESOLUTION|>--- conflicted
+++ resolved
@@ -22,7 +22,6 @@
 import org.hipparchus.RealFieldElement;
 import org.hipparchus.util.MathArrays;
 import org.orekit.attitudes.AttitudeProvider;
-import org.orekit.errors.OrekitException;
 import org.orekit.propagation.FieldSpacecraftState;
 import org.orekit.propagation.PropagationType;
 import org.orekit.propagation.SpacecraftState;
@@ -72,14 +71,9 @@
      *  @param parameters values of the force model parameters
      *  @return a list of objects that will hold short period terms (the objects
      *  are also retained by the force model, which will update them during propagation)
-     *  @throws OrekitException if some specific error occurs
      */
-<<<<<<< HEAD
-    List<ShortPeriodTerms> initialize(AuxiliaryElements auxiliaryElements, PropagationType type, double[] parameters)
-        throws OrekitException;
-=======
-    List<ShortPeriodTerms> initialize(AuxiliaryElements aux, boolean meanOnly);
->>>>>>> ad5c7ecb
+    List<ShortPeriodTerms> initialize(AuxiliaryElements auxiliaryElements,
+                                      PropagationType type, double[] parameters);
 
     /** Performs initialization prior to propagation for the current force model.
      *  <p>
@@ -91,14 +85,9 @@
      *  @param parameters values of the force model parameters
      *  @return a list of objects that will hold short period terms (the objects
      *  are also retained by the force model, which will update them during propagation)
-     *  @throws OrekitException if some specific error occurs
      */
-<<<<<<< HEAD
-    <T extends RealFieldElement<T>> List<FieldShortPeriodTerms<T>> initialize(FieldAuxiliaryElements<T> auxiliaryElements, PropagationType type, T[] parameters)
-        throws OrekitException;
-=======
-    void initializeStep(AuxiliaryElements aux);
->>>>>>> ad5c7ecb
+    <T extends RealFieldElement<T>> List<FieldShortPeriodTerms<T>> initialize(FieldAuxiliaryElements<T> auxiliaryElements,
+                                                                              PropagationType type, T[] parameters);
 
     /** Get force model parameters.
      * @return force model parameters
@@ -134,11 +123,9 @@
      *  @param auxiliaryElements auxiliary elements related to the current orbit
      *  @param parameters values of the force model parameters
      *  @return the mean element rates dai/dt
-     *  @throws OrekitException if some specific error occurs
      */
-<<<<<<< HEAD
-    double[] getMeanElementRate(SpacecraftState state, AuxiliaryElements auxiliaryElements, double[] parameters)
-         throws OrekitException;
+    double[] getMeanElementRate(SpacecraftState state,
+                                AuxiliaryElements auxiliaryElements, double[] parameters);
 
     /** Computes the mean equinoctial elements rates da<sub>i</sub> / dt.
     *  @param <T> type of the elements
@@ -146,14 +133,10 @@
     *  @param auxiliaryElements auxiliary elements related to the current orbit
     *  @param parameters values of the force model parameters
     *  @return the mean element rates dai/dt
-    *  @throws OrekitException if some specific error occurs
     */
-    <T extends RealFieldElement<T>> T[] getMeanElementRate(FieldSpacecraftState<T> state, FieldAuxiliaryElements<T> auxiliaryElements, T[] parameters)
-        throws OrekitException;
+    <T extends RealFieldElement<T>> T[] getMeanElementRate(FieldSpacecraftState<T> state,
+                                                           FieldAuxiliaryElements<T> auxiliaryElements, T[] parameters);
 
-=======
-    double[] getMeanElementRate(SpacecraftState state);
->>>>>>> ad5c7ecb
 
     /** Get the discrete events related to the model.
      * @return array of events detectors or null if the model is not
@@ -185,14 +168,8 @@
      * </p>
      * @param parameters values of the force model parameters
      * @param meanStates mean states information: date, kinematics, attitude
-     * @throws OrekitException if some specific error occurs
      */
-<<<<<<< HEAD
-    void updateShortPeriodTerms(double[] parameters, SpacecraftState... meanStates)
-        throws OrekitException;
-=======
-    void updateShortPeriodTerms(SpacecraftState... meanStates);
->>>>>>> ad5c7ecb
+    void updateShortPeriodTerms(double[] parameters, SpacecraftState... meanStates);
 
     /** Update the short period terms.
      * <p>
@@ -203,11 +180,9 @@
      * @param <T> type of the elements
      * @param parameters values of the force model parameters
      * @param meanStates mean states information: date, kinematics, attitude
-     * @throws OrekitException if some specific error occurs
      */
     @SuppressWarnings("unchecked")
-    <T extends RealFieldElement<T>> void updateShortPeriodTerms(T[] parameters, FieldSpacecraftState<T>... meanStates)
-        throws OrekitException;
+    <T extends RealFieldElement<T>> void updateShortPeriodTerms(T[] parameters, FieldSpacecraftState<T>... meanStates);
 
     /** Get the drivers for force model parameters.
      * @return drivers for force model parameters
