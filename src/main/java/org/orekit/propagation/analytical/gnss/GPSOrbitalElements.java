--- conflicted
+++ resolved
@@ -38,134 +38,6 @@
     /** Number of weeks in the GPS cycle. */
     int GPS_WEEK_NB = 1024;
 
-<<<<<<< HEAD
-=======
-    /**
-     * Gets the PRN number of the GPS satellite.
-     *
-     * @return the PRN number of the GPS satellite
-     */
-    int getPRN();
-
-    /**
-     * Gets the Reference Week of the GPS orbit.
-     *
-     * @return the Reference Week of the GPS orbit within [0, 1024[
-     */
-    int getWeek();
-
-    /**
-     * Gets the Reference Time of the GPS orbit as a duration from week start.
-     *
-     * @return the Reference Time of the GPS orbit (s)
-     */
-    double getTime();
-
-    /**
-     * Gets the Semi-Major Axis.
-     *
-     * @return the Semi-Major Axis (m)
-     */
-    double getSma();
-
-    /**
-     * Gets the Mean Motion.
-     *
-     * @return the Mean Motion (rad/s)
-     */
-    double getMeanMotion();
-
-    /**
-     * Gets the Eccentricity.
-     *
-     * @return the Eccentricity
-     */
-    double getE();
-
-    /**
-     * Gets the Inclination Angle at Reference Time.
-     *
-     * @return the Inclination Angle at Reference Time (rad)
-     */
-    double getI0();
-
-    /**
-     * Gets the Rate of Inclination Angle.
-     *
-     * @return the Rate of Inclination Angle (rad/s)
-     */
-    double getIDot();
-
-    /**
-     * Gets the Longitude of Ascending Node of Orbit Plane at Weekly Epoch.
-     *
-     * @return the Longitude of Ascending Node of Orbit Plane at Weekly Epoch (rad)
-     */
-    double getOmega0();
-
-    /**
-     * Gets the Rate of Right Ascension.
-     *
-     * @return the Rate of Right Ascension (rad/s)
-     */
-    double getOmegaDot();
-
-    /**
-     * Gets the Argument of Perigee.
-     *
-     * @return the Argument of Perigee (rad)
-     */
-    double getPa();
-
-    /**
-     * Gets the Mean Anomaly at Reference Time.
-     *
-     * @return the Mean Anomaly at Reference Time (rad)
-     */
-    double getM0();
-
-    /**
-     * Gets the Amplitude of the Cosine Harmonic Correction Term to the Argument of Latitude.
-     *
-     * @return the Amplitude of the Cosine Harmonic Correction Term to the Argument of Latitude (rad)
-     */
-    double getCuc();
-
-    /**
-     * Gets the Amplitude of the Sine Harmonic Correction Term to the Argument of Latitude.
-     *
-     * @return the Amplitude of the Sine Harmonic Correction Term to the Argument of Latitude (rad)
-     */
-    double getCus();
-
-    /**
-     * Gets the Amplitude of the Cosine Harmonic Correction Term to the Orbit Radius.
-     *
-     * @return the Amplitude of the Cosine Harmonic Correction Term to the Orbit Radius (m)
-     */
-    double getCrc();
-
-    /**
-     * Gets the Amplitude of the Sine Harmonic Correction Term to the Orbit Radius.
-     *
-     * @return the Amplitude of the Sine Harmonic Correction Term to the Orbit Radius (m)
-     */
-    double getCrs();
-
-    /**
-     * Gets the Amplitude of the Cosine Harmonic Correction Term to the Angle of Inclination.
-     *
-     * @return the Amplitude of the Cosine Harmonic Correction Term to the Angle of Inclination (rad)
-     */
-    double getCic();
-
-    /**
-     * Gets the Amplitude of the Sine Harmonic Correction Term to the Angle of Inclination.
-     *
-     * @return the Amplitude of the Sine Harmonic Correction Term to the Angle of Inclination (rad)
-     */
-    double getCis();
-
     /**
      * Gets the Issue Of Data Clock (IODC).
      *
@@ -187,58 +59,6 @@
     }
 
     /**
-     * Gets the Zeroth Order Clock Correction.
-     *
-     * @return the Zeroth Order Clock Correction (s)
-     * @see #getAf1()
-     * @see #getAf2()
-     * @see #getToc()
-     * @since 9.3
-     */
-    default double getAf0() {
-        return 0.0;
-    }
-
-    /**
-     * Gets the First Order Clock Correction.
-     *
-     * @return the First Order Clock Correction (s/s)
-     * @see #getAf0()
-     * @see #getAf2()
-     * @see #getToc()
-     * @since 9.3
-     */
-    default double getAf1() {
-        return 0.0;
-    }
-
-    /**
-     * Gets the Second Order Clock Correction.
-     *
-     * @return the Second Order Clock Correction (s/s²)
-     * @see #getAf0()
-     * @see #getAf1()
-     * @see #getToc()
-     * @since 9.3
-     */
-    default double getAf2() {
-        return 0.0;
-    }
-
-    /**
-     * Gets the clock correction reference time toc.
-     *
-     * @return the clock correction reference time (s)
-     * @see #getAf0()
-     * @see #getAf1()
-     * @see #getAf2()
-     * @since 9.3
-     */
-    default double getToc() {
-        return 0.0;
-    }
-
-    /**
      * Gets the estimated group delay differential TGD for L1-L2 correction.
      *
      * @return the estimated group delay differential TGD for L1-L2 correction (s)
@@ -248,5 +68,4 @@
         return 0.0;
     }
 
->>>>>>> d59b314f
 }