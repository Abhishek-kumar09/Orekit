/* Copyright 2002-2017 CS Systèmes d'Information
 * Licensed to CS Systèmes d'Information (CS) under one or more
 * contributor license agreements.  See the NOTICE file distributed with
 * this work for additional information regarding copyright ownership.
 * CS licenses this file to You under the Apache License, Version 2.0
 * (the "License"); you may not use this file except in compliance with
 * the License.  You may obtain a copy of the License at
 *
 *   http://www.apache.org/licenses/LICENSE-2.0
 *
 * Unless required by applicable law or agreed to in writing, software
 * distributed under the License is distributed on an "AS IS" BASIS,
 * WITHOUT WARRANTIES OR CONDITIONS OF ANY KIND, either express or implied.
 * See the License for the specific language governing permissions and
 * limitations under the License.
 */
package org.orekit.propagation;

import java.io.Serializable;
import java.util.ArrayList;
import java.util.Collections;
import java.util.HashMap;
import java.util.List;
import java.util.Map;
import java.util.stream.Stream;

import org.hipparchus.analysis.interpolation.HermiteInterpolator;
import org.hipparchus.exception.LocalizedCoreFormats;
import org.hipparchus.exception.MathIllegalStateException;
import org.hipparchus.geometry.euclidean.threed.Rotation;
import org.hipparchus.geometry.euclidean.threed.Vector3D;
import org.hipparchus.util.FastMath;
import org.orekit.attitudes.Attitude;
import org.orekit.attitudes.LofOffset;
<<<<<<< HEAD
import org.orekit.errors.OrekitIllegalArgumentException;
import org.orekit.errors.OrekitIllegalStateException;
=======
>>>>>>> b4d4529b
import org.orekit.errors.OrekitException;
import org.orekit.errors.OrekitExceptionWrapper;
import org.orekit.errors.OrekitIllegalArgumentException;
import org.orekit.errors.OrekitMessages;
import org.orekit.frames.Frame;
import org.orekit.frames.LOFType;
import org.orekit.frames.Transform;
import org.orekit.orbits.Orbit;
import org.orekit.time.AbsoluteDate;
import org.orekit.time.TimeInterpolable;
import org.orekit.time.TimeShiftable;
import org.orekit.time.TimeStamped;
import org.orekit.utils.AbsolutePVCoordinates;
import org.orekit.utils.TimeStampedAngularCoordinates;
import org.orekit.utils.TimeStampedPVCoordinates;

/** This class is the representation of a complete state holding orbit, attitude
 * and mass information at a given date.
 *
 * <p>It contains an {@link Orbit orbital state} at a current
 * {@link AbsoluteDate} both handled by an {@link Orbit}, plus the current
 * mass and attitude. Orbit and state are guaranteed to be consistent in terms
 * of date and reference frame. The spacecraft state may also contain additional
 * states, which are simply named double arrays which can hold any user-defined
 * data.
 * </p>
 * <p>
 * The state can be slightly shifted to close dates. This shift is based on
 * a simple Keplerian model for orbit, a linear extrapolation for attitude
 * taking the spin rate into account and no mass change. It is <em>not</em>
 * intended as a replacement for proper orbit and attitude propagation but
 * should be sufficient for either small time shifts or coarse accuracy.
 * </p>
 * <p>
 * The instance <code>SpacecraftState</code> is guaranteed to be immutable.
 * </p>
 * @see org.orekit.propagation.numerical.NumericalPropagator
 * @author Fabien Maussion
 * @author V&eacute;ronique Pommier-Maurussane
 * @author Luc Maisonobe
 */
public class SpacecraftState
    implements TimeStamped, TimeShiftable<SpacecraftState>, TimeInterpolable<SpacecraftState>, Serializable {

    /** Serializable UID. */
    private static final long serialVersionUID = 20130407L;

    /** Default mass. */
    private static final double DEFAULT_MASS = 1000.0;

    /**
     * tolerance on date comparison in {@link #checkConsistency(Orbit, Attitude)}. 100 ns
     * corresponds to sub-mm accuracy at LEO orbital velocities.
     */
    private static final double DATE_INCONSISTENCY_THRESHOLD = 100e-9;

    /** Orbital state. */
    private final Orbit orbit;

    /** Trajectory state, when it is not an orbit. */
    private final AbsolutePVCoordinates absPva;

    /** Attitude. */
    private final Attitude attitude;

    /** Current mass (kg). */
    private final double mass;

    /** Additional states. */
    private final Map<String, double[]> additional;

    /** Build a spacecraft state from orbit only.
     * <p>Attitude and mass are set to unspecified non-null arbitrary values.</p>
     * @param orbit the orbit
     * @exception OrekitException if default attitude cannot be computed
     */
    public SpacecraftState(final Orbit orbit)
        throws OrekitException {
        this(orbit,
             new LofOffset(orbit.getFrame(), LOFType.VVLH).getAttitude(orbit, orbit.getDate(), orbit.getFrame()),
             DEFAULT_MASS, null);
    }

    /** Build a spacecraft state from orbit and attitude provider.
     * <p>Mass is set to an unspecified non-null arbitrary value.</p>
     * @param orbit the orbit
     * @param attitude attitude
     * @exception IllegalArgumentException if orbit and attitude dates
     * or frames are not equal
     */
    public SpacecraftState(final Orbit orbit, final Attitude attitude)
        throws IllegalArgumentException {
        this(orbit, attitude, DEFAULT_MASS, null);
    }

    /** Create a new instance from orbit and mass.
     * <p>Attitude law is set to an unspecified default attitude.</p>
     * @param orbit the orbit
     * @param mass the mass (kg)
     * @exception OrekitException if default attitude cannot be computed
     */
    public SpacecraftState(final Orbit orbit, final double mass)
        throws OrekitException {
        this(orbit,
             new LofOffset(orbit.getFrame(), LOFType.VVLH).getAttitude(orbit, orbit.getDate(), orbit.getFrame()),
             mass, null);
    }

    /** Build a spacecraft state from orbit, attitude provider and mass.
     * @param orbit the orbit
     * @param attitude attitude
     * @param mass the mass (kg)
     * @exception IllegalArgumentException if orbit and attitude dates
     * or frames are not equal
     */
    public SpacecraftState(final Orbit orbit, final Attitude attitude, final double mass)
        throws IllegalArgumentException {
        this(orbit, attitude, mass, null);
    }

    /** Build a spacecraft state from orbit only.
     * <p>Attitude and mass are set to unspecified non-null arbitrary values.</p>
     * @param orbit the orbit
     * @param additional additional states
     * @exception OrekitException if default attitude cannot be computed
     */
    public SpacecraftState(final Orbit orbit, final Map<String, double[]> additional)
        throws OrekitException {
        this(orbit,
             new LofOffset(orbit.getFrame(), LOFType.VVLH).getAttitude(orbit, orbit.getDate(), orbit.getFrame()),
             DEFAULT_MASS, additional);
    }

    /** Build a spacecraft state from orbit and attitude provider.
     * <p>Mass is set to an unspecified non-null arbitrary value.</p>
     * @param orbit the orbit
     * @param attitude attitude
     * @param additional additional states
     * @exception IllegalArgumentException if orbit and attitude dates
     * or frames are not equal
     */
    public SpacecraftState(final Orbit orbit, final Attitude attitude, final Map<String, double[]> additional)
        throws IllegalArgumentException {
        this(orbit, attitude, DEFAULT_MASS, additional);
    }

    /** Create a new instance from orbit and mass.
     * <p>Attitude law is set to an unspecified default attitude.</p>
     * @param orbit the orbit
     * @param mass the mass (kg)
     * @param additional additional states
     * @exception OrekitException if default attitude cannot be computed
     */
    public SpacecraftState(final Orbit orbit, final double mass, final Map<String, double[]> additional)
        throws OrekitException {
        this(orbit,
             new LofOffset(orbit.getFrame(), LOFType.VVLH).getAttitude(orbit, orbit.getDate(), orbit.getFrame()),
             mass, additional);
    }

    /** Build a spacecraft state from orbit, attitude provider and mass.
     * @param orbit the orbit
     * @param attitude attitude
     * @param mass the mass (kg)
     * @param additional additional states (may be null if no additional states are available)
     * @exception IllegalArgumentException if orbit and attitude dates
     * or frames are not equal
     */
    public SpacecraftState(final Orbit orbit, final Attitude attitude,
                           final double mass, final Map<String, double[]> additional)
        throws IllegalArgumentException {
        checkConsistency(orbit, attitude);
        this.orbit      = orbit;
        this.absPva     = null;
        this.attitude   = attitude;
        this.mass       = mass;
        if (additional == null) {
            this.additional = Collections.emptyMap();
        } else {
            this.additional = new HashMap<String, double[]>(additional.size());
            for (final Map.Entry<String, double[]> entry : additional.entrySet()) {
                this.additional.put(entry.getKey(), entry.getValue().clone());
            }
        }
    }



    /** Build a spacecraft state from orbit only.
     * <p>Attitude and mass are set to unspecified non-null arbitrary values.</p>
     * @param absPva position-velocity-acceleration
     * @exception OrekitException if default attitude cannot be computed
     */
    public SpacecraftState(final AbsolutePVCoordinates absPva)
        throws OrekitException {
        this(absPva,
             new LofOffset(absPva.getFrame(), LOFType.VVLH).getAttitude(absPva, absPva.getDate(), absPva.getFrame()),
             DEFAULT_MASS, null);
    }

    /** Build a spacecraft state from orbit and attitude provider.
     * <p>Mass is set to an unspecified non-null arbitrary value.</p>
     * @param absPva position-velocity-acceleration
     * @param attitude attitude
     * @exception IllegalArgumentException if orbit and attitude dates
     * or frames are not equal
     */
    public SpacecraftState(final AbsolutePVCoordinates absPva, final Attitude attitude)
        throws IllegalArgumentException {
        this(absPva, attitude, DEFAULT_MASS, null);
    }

    /** Create a new instance from orbit and mass.
     * <p>Attitude law is set to an unspecified default attitude.</p>
     * @param absPva position-velocity-acceleration
     * @param mass the mass (kg)
     * @exception OrekitException if default attitude cannot be computed
     */
    public SpacecraftState(final AbsolutePVCoordinates absPva, final double mass)
        throws OrekitException {
        this(absPva,
             new LofOffset(absPva.getFrame(), LOFType.VVLH).getAttitude(absPva, absPva.getDate(), absPva.getFrame()),
             mass, null);
    }

    /** Build a spacecraft state from orbit, attitude provider and mass.
     * @param absPva position-velocity-acceleration
     * @param attitude attitude
     * @param mass the mass (kg)
     * @exception IllegalArgumentException if orbit and attitude dates
     * or frames are not equal
     */
    public SpacecraftState(final AbsolutePVCoordinates absPva, final Attitude attitude, final double mass)
        throws IllegalArgumentException {
        this(absPva, attitude, mass, null);
    }

    /** Build a spacecraft state from orbit only.
     * <p>Attitude and mass are set to unspecified non-null arbitrary values.</p>
     * @param absPva position-velocity-acceleration
     * @param additional additional states
     * @exception OrekitException if default attitude cannot be computed
     */
    public SpacecraftState(final AbsolutePVCoordinates absPva, final Map<String, double[]> additional)
        throws OrekitException {
        this(absPva,
             new LofOffset(absPva.getFrame(), LOFType.VVLH).getAttitude(absPva, absPva.getDate(), absPva.getFrame()),
             DEFAULT_MASS, additional);
    }

    /** Build a spacecraft state from orbit and attitude provider.
     * <p>Mass is set to an unspecified non-null arbitrary value.</p>
     * @param absPva position-velocity-acceleration
     * @param attitude attitude
     * @param additional additional states
     * @exception IllegalArgumentException if orbit and attitude dates
     * or frames are not equal
     */
    public SpacecraftState(final AbsolutePVCoordinates absPva, final Attitude attitude, final Map<String, double[]> additional)
        throws IllegalArgumentException {
        this(absPva, attitude, DEFAULT_MASS, additional);
    }

    /** Create a new instance from orbit and mass.
     * <p>Attitude law is set to an unspecified default attitude.</p>
     * @param absPva position-velocity-acceleration
     * @param mass the mass (kg)
     * @param additional additional states
     * @exception OrekitException if default attitude cannot be computed
     */
    public SpacecraftState(final AbsolutePVCoordinates absPva, final double mass, final Map<String, double[]> additional)
        throws OrekitException {
        this(absPva,
             new LofOffset(absPva.getFrame(), LOFType.VVLH).getAttitude(absPva, absPva.getDate(), absPva.getFrame()),
             mass, additional);
    }

    /** Build a spacecraft state from orbit, attitude provider and mass.
     * @param absPva position-velocity-acceleration
     * @param attitude attitude
     * @param mass the mass (kg)
     * @param additional additional states (may be null if no additional states are available)
     * @exception IllegalArgumentException if orbit and attitude dates
     * or frames are not equal
     */
    public SpacecraftState(final AbsolutePVCoordinates absPva, final Attitude attitude,
                           final double mass, final Map<String, double[]> additional)
        throws IllegalArgumentException {
        checkConsistency(absPva, attitude);
        this.orbit      = null;
        this.absPva     = absPva;
        this.attitude   = attitude;
        this.mass       = mass;
        if (additional == null) {
            this.additional = Collections.emptyMap();
        } else {
            this.additional = new HashMap<String, double[]>(additional.size());
            for (final Map.Entry<String, double[]> entry : additional.entrySet()) {
                this.additional.put(entry.getKey(), entry.getValue().clone());
            }
        }
    }

    /** Add an additional state.
     * <p>
     * {@link SpacecraftState SpacecraftState} instances are immutable,
     * so this method does <em>not</em> change the instance, but rather
     * creates a new instance, which has the same orbit, attitude, mass
     * and additional states as the original instance, except it also
     * has the specified state. If the original instance already had an
     * additional state with the same name, it will be overridden. If it
     * did not have any additional state with that name, the new instance
     * will have one more additional state than the original instance.
     * </p>
     * @param name name of the additional state
     * @param value value of the additional state
     * @return a new instance, with the additional state added
     * @see #hasAdditionalState(String)
     * @see #getAdditionalState(String)
     * @see #getAdditionalStates()
     */
    public SpacecraftState addAdditionalState(final String name, final double... value) {
        final Map<String, double[]> newMap = new HashMap<String, double[]>(additional.size() + 1);
        newMap.putAll(additional);
        newMap.put(name, value.clone());
        if (absPva == null)
            return new SpacecraftState(orbit, attitude, mass, newMap);
        else
            return new SpacecraftState(absPva, attitude, mass, newMap);
    }

    /** Check orbit and attitude dates are equal.
     * @param orbit the orbit
     * @param attitude attitude
     * @exception IllegalArgumentException if orbit and attitude dates
     * are not equal
     */
    private static void checkConsistency(final Orbit orbit, final Attitude attitude)
        throws IllegalArgumentException {
        if (FastMath.abs(orbit.getDate().durationFrom(attitude.getDate())) >
            DATE_INCONSISTENCY_THRESHOLD) {
            throw new OrekitIllegalArgumentException(OrekitMessages.ORBIT_AND_ATTITUDE_DATES_MISMATCH,
                                                     orbit.getDate(), attitude.getDate());
        }
        if (orbit.getFrame() != attitude.getReferenceFrame()) {
            throw new OrekitIllegalArgumentException(OrekitMessages.FRAMES_MISMATCH,
                                                     orbit.getFrame().getName(),
                                                     attitude.getReferenceFrame().getName());
        }
    }

    /** Check if the state contains an orbit part.
     * <p>
     * A state contains either an {@link AbsolutePVCoordinates absolute
     * position-velocity-acceleration} or an {@link Orbit orbit}.
     * </p>
     * @return true if state contains an orbit (in which case {@link #getOrbit()}
     * will not throw an exception), or false if the state contains an
     * absolut position-velocity-acceleration (in which case {@link #getAbsPVA()}
     * will not throw an exception)
     */
    public boolean isOrbitDefined() {
        return orbit != null;
    }

    /** Check AbsolutePVCoordinates and attitude dates are equal.
     * @param absPva position-velocity-acceleration
     * @param attitude attitude
     * @exception IllegalArgumentException if orbit and attitude dates
     * are not equal
     */
    private static void checkConsistency(final AbsolutePVCoordinates absPva, final Attitude attitude)
        throws IllegalArgumentException {
        if (FastMath.abs(absPva.getDate().durationFrom(attitude.getDate())) >
            DATE_INCONSISTENCY_THRESHOLD) {
            throw new OrekitIllegalArgumentException(OrekitMessages.ORBIT_AND_ATTITUDE_DATES_MISMATCH,
                                                     absPva.getDate(), attitude.getDate());
        }
        if (absPva.getFrame() != attitude.getReferenceFrame()) {
            throw new OrekitIllegalArgumentException(OrekitMessages.FRAMES_MISMATCH,
                                                     absPva.getFrame().getName(),
                                                     attitude.getReferenceFrame().getName());
        }
    }

    /** Get a time-shifted state.
     * <p>
     * The state can be slightly shifted to close dates. This shift is based on
<<<<<<< HEAD
     * a simple keplerian model for orbit, a Taylor expansion for absolute
     * position-velocity-acceleration, a linear extrapolation for attitude
     * taking the spin rate into account and neither mass nor additional states
     * changes. It is <em>not</em> intended as a replacement for proper orbit
=======
     * simple models. For orbits, the model is a Keplerian one if no derivatives
     * are available in the orbit, or Keplerian plus quadratic effect of the
     * non-Keplerian acceleration if derivatives are available. For attitude,
     * a polynomial model is used. Neither mass nor additional states change.
     * Shifting is <em>not</em> intended as a replacement for proper orbit
>>>>>>> b4d4529b
     * and attitude propagation but should be sufficient for small time shifts
     * or coarse accuracy.
     * </p>
     * <p>
     * As a rough order of magnitude, the following table shows the extrapolation
     * errors obtained between this simple shift method and an {@link
     * org.orekit.propagation.numerical.NumericalPropagator numerical
     * propagator} for a low Earth Sun Synchronous Orbit, with a 20x20 gravity field,
     * Sun and Moon third bodies attractions, drag and solar radiation pressure.
     * Beware that these results will be different for other orbits.
     * </p>
     * <table border="1" cellpadding="5">
     * <caption>Extrapolation Error</caption>
     * <tr bgcolor="#ccccff"><th>interpolation time (s)</th>
     * <th>position error without derivatives (m)</th><th>position error with derivatives (m)</th></tr>
     * <tr><td bgcolor="#eeeeff"> 60</td><td>  18</td><td> 1.1</td></tr>
     * <tr><td bgcolor="#eeeeff">120</td><td>  72</td><td> 9.1</td></tr>
     * <tr><td bgcolor="#eeeeff">300</td><td> 447</td><td> 140</td></tr>
     * <tr><td bgcolor="#eeeeff">600</td><td>1601</td><td>1067</td></tr>
     * <tr><td bgcolor="#eeeeff">900</td><td>3141</td><td>3307</td></tr>
     * </table>
     * @param dt time shift in seconds
     * @return a new state, shifted with respect to the instance (which is immutable)
     * except for the mass and additional states which stay unchanged
     */
    public SpacecraftState shiftedBy(final double dt) {
        if (absPva == null)
            return new SpacecraftState(orbit.shiftedBy(dt), attitude.shiftedBy(dt),
                    mass, additional);
        else
            return new SpacecraftState(absPva.shiftedBy(dt), attitude.shiftedBy(dt),
                    mass, additional);
    }

    /** {@inheritDoc}
     * <p>
     * The additional states that are interpolated are the ones already present
     * in the instance. The sample instances must therefore have at least the same
     * additional states has the instance. They may have more additional states,
     * but the extra ones will be ignored.
     * </p>
     * <p>
     * The instance and all the sample instances <em>must</em> be based on similar
     * trajectory data, i.e. they must either all be based on orbits or all be based
     * on absolute position-velocity-acceleration. Any inconsistency will trigger
     * an {@link OrekitIllegalStateException}.
     * </p>
     * <p>
     * As this implementation of interpolation is polynomial, it should be used only
     * with small samples (about 10-20 points) in order to avoid <a
     * href="http://en.wikipedia.org/wiki/Runge%27s_phenomenon">Runge's phenomenon</a>
     * and numerical problems (including NaN appearing).
     * </p>
     * @exception OrekitIllegalStateException if some instances are not based on
     * similar trajectory data
     */
    public SpacecraftState interpolate(final AbsoluteDate date,
<<<<<<< HEAD
                                       final Collection<SpacecraftState> sample)
        throws OrekitException, OrekitIllegalStateException {

        // prepare interpolators
        final List<Orbit> orbits;
        final List<AbsolutePVCoordinates> absPvas;
        if (isOrbitDefined()) {
            orbits  = new ArrayList<Orbit>(sample.size());
            absPvas = null;
        } else {
            orbits  = null;
            absPvas = new ArrayList<AbsolutePVCoordinates>(sample.size());
        }
        final List<Attitude> attitudes = new ArrayList<Attitude>(sample.size());
=======
                                       final Stream<SpacecraftState> sample)
            throws OrekitException {

        // prepare interpolators
        final List<Orbit> orbits = new ArrayList<>();
        final List<Attitude> attitudes = new ArrayList<>();
>>>>>>> b4d4529b
        final HermiteInterpolator massInterpolator = new HermiteInterpolator();
        final Map<String, HermiteInterpolator> additionalInterpolators =
                new HashMap<String, HermiteInterpolator>(additional.size());
        for (final String name : additional.keySet()) {
            additionalInterpolators.put(name, new HermiteInterpolator());
        }

        // extract sample data
<<<<<<< HEAD
        for (final SpacecraftState state : sample) {
            final double deltaT = state.getDate().durationFrom(date);
            if (isOrbitDefined()) {
                orbits.add(state.getOrbit());
            } else {
                absPvas.add(state.getAbsPVA());
            }
            attitudes.add(state.getAttitude());
            massInterpolator.addSamplePoint(deltaT,
                                            new double[] {
                                                state.getMass()
                                            });
            for (final Map.Entry<String, HermiteInterpolator> entry : additionalInterpolators.entrySet()) {
                entry.getValue().addSamplePoint(deltaT, state.getAdditionalState(entry.getKey()));
            }
=======
        try {
            sample.forEach(state -> {
                try {
                    final double deltaT = state.getDate().durationFrom(date);
                    orbits.add(state.getOrbit());
                    attitudes.add(state.getAttitude());
                    massInterpolator.addSamplePoint(deltaT,
                                                    new double[] {
                                                         state.getMass()
                                                    });
                    for (final Map.Entry<String, HermiteInterpolator> entry : additionalInterpolators.entrySet()) {
                        entry.getValue().addSamplePoint(deltaT, state.getAdditionalState(entry.getKey()));
                    }
                } catch (OrekitException oe) {
                    throw new OrekitExceptionWrapper(oe);
                }
            });
        } catch (OrekitExceptionWrapper oew) {
            throw oew.getException();
>>>>>>> b4d4529b
        }

        // perform interpolations
        final Orbit interpolatedOrbit;
        final AbsolutePVCoordinates interpolatedAbsPva;
        if (isOrbitDefined()) {
            interpolatedOrbit  = orbit.interpolate(date, orbits);
            interpolatedAbsPva = null;
        } else {
            interpolatedOrbit  = null;
            interpolatedAbsPva = absPva.interpolate(date, absPvas);
        }
        final Attitude interpolatedAttitude = attitude.interpolate(date, attitudes);
        final double interpolatedMass       = massInterpolator.value(0)[0];
        final Map<String, double[]> interpolatedAdditional;
        if (additional.isEmpty()) {
            interpolatedAdditional = null;
        } else {
            interpolatedAdditional = new HashMap<String, double[]>(additional.size());
            for (final Map.Entry<String, HermiteInterpolator> entry : additionalInterpolators.entrySet()) {
                interpolatedAdditional.put(entry.getKey(), entry.getValue().value(0));
            }
        }

        // create the complete interpolated state
        if (isOrbitDefined()) {
            return new SpacecraftState(interpolatedOrbit, interpolatedAttitude,
                                       interpolatedMass, interpolatedAdditional);
        } else {
            return new SpacecraftState(interpolatedAbsPva, interpolatedAttitude,
                                       interpolatedMass, interpolatedAdditional);
        }

    }

    /** Get the absolute position-velocity-acceleration.
     * <p>
     * A state contains either an {@link AbsolutePVCoordinates absolute
     * position-velocity-acceleration} or an {@link Orbit orbit}. Which
     * one is present can be checked using {@link #isOrbitDefined()}.
     * </p>
     * @return absolute position-velocity-acceleration
     * @exception OrekitIllegalStateException if position-velocity-acceleration is null,
     * which mean the state rather contains an {@link Orbit}
     * @see #isOrbitDefined()
     * @seet {@link #getOrbit()}
     */
    public AbsolutePVCoordinates getAbsPVA() throws OrekitIllegalStateException {
        if (absPva == null) {
            throw new OrekitIllegalStateException(OrekitMessages.UNDEFINED_ABSOLUTE_PVCOORDINATES);
        }
        return absPva;
    }

    /** Get the current orbit.
     * <p>
     * A state contains either an {@link AbsolutePVCoordinates absolute
     * position-velocity-acceleration} or an {@link Orbit orbit}. Which
     * one is present can be checked using {@link #isOrbitDefined()}.
     * </p>
     * @return the orbit
     * @exception OrekitIllegalStateException if orbit is null,
     * which means the state rather contains an {@link AbsolutePVCoordinates absolute
     * position-velocity-acceleration}
     * @see #isOrbitDefined()
     * @see #getAbsPVA()
     */
    public Orbit getOrbit() throws OrekitIllegalStateException {
        if (orbit == null) {
            throw new OrekitIllegalStateException(OrekitMessages.UNDEFINED_ORBIT);
        }
        return orbit;
    }

    /** Get the date.
     * @return date
     */
    public AbsoluteDate getDate() {
        return (absPva == null) ? orbit.getDate() : absPva.getDate();
    }

    /** Get the defining frame.
     * @return the frame in which state is defined
     */
    public Frame getFrame() {
        return (absPva == null) ? orbit.getFrame() : absPva.getFrame();
    }

    /** Check if an additional state is available.
     * @param name name of the additional state
     * @return true if the additional state is available
     * @see #addAdditionalState(String, double[])
     * @see #getAdditionalState(String)
     * @see #getAdditionalStates()
     */
    public boolean hasAdditionalState(final String name) {
        return additional.containsKey(name);
    }

    /** Check if two instances have the same set of additional states available.
     * <p>
     * Only the names and dimensions of the additional states are compared,
     * not their values.
     * </p>
     * @param state state to compare to instance
     * @exception OrekitException if either instance or state supports an additional
     * state not supported by the other one
     * @exception MathIllegalStateException if an additional state does not have
     * the same dimension in both states
     */
    public void ensureCompatibleAdditionalStates(final SpacecraftState state)
        throws OrekitException, MathIllegalStateException {

        // check instance additional states is a subset of the other one
        for (final Map.Entry<String, double[]> entry : additional.entrySet()) {
            final double[] other = state.additional.get(entry.getKey());
            if (other == null) {
                throw new OrekitException(OrekitMessages.UNKNOWN_ADDITIONAL_STATE,
                                          entry.getKey());
            }
            if (other.length != entry.getValue().length) {
                throw new MathIllegalStateException(LocalizedCoreFormats.DIMENSIONS_MISMATCH,
                                                    other.length, entry.getValue().length);
            }
        }

        if (state.additional.size() > additional.size()) {
            // the other state has more additional states
            for (final String name : state.additional.keySet()) {
                if (!additional.containsKey(name)) {
                    throw new OrekitException(OrekitMessages.UNKNOWN_ADDITIONAL_STATE,
                                              name);
                }
            }
        }

    }

    /** Get an additional state.
     * @param name name of the additional state
     * @return value of the additional state
     * @exception OrekitException if no additional state with that name exists
     * @see #addAdditionalState(String, double[])
     * @see #hasAdditionalState(String)
     * @see #getAdditionalStates()
     */
    public double[] getAdditionalState(final String name) throws OrekitException {
        if (!additional.containsKey(name)) {
            throw new OrekitException(OrekitMessages.UNKNOWN_ADDITIONAL_STATE, name);
        }
        return additional.get(name).clone();
    }

    /** Get an unmodifiable map of additional states.
     * @return unmodifiable map of additional states
     * @see #addAdditionalState(String, double[])
     * @see #hasAdditionalState(String)
     * @see #getAdditionalState(String)
     */
    public Map<String, double[]> getAdditionalStates() {
        return Collections.unmodifiableMap(additional);
    }

    /** Compute the transform from state defining frame to spacecraft frame.
     * <p>The spacecraft frame origin is at the point defined by the orbit
     * (or absolute position-velocity-acceleration), and its orientation is
     * defined by the attitude.</p>
     * @return transform from specified frame to current spacecraft frame
     */
    public Transform toTransform() {
        final TimeStampedPVCoordinates pv = getPVCoordinates();
        return new Transform(pv.getDate(),
                             new Transform(pv.getDate(), pv.negate()),
                             new Transform(pv.getDate(), attitude.getOrientation()));
    }

    /** Get the central attraction coefficient.
     * @return mu central attraction coefficient (m^3/s^2), or {code Double.NaN} if the
     * state is contains an absolute position-velocity-acceleration rather than an orbit
     */
    public double getMu() {
        return (absPva == null) ? orbit.getMu() : Double.NaN;
    }

    /** Get the Keplerian period.
     * <p>The Keplerian period is computed directly from semi major axis
     * and central acceleration constant.</p>
<<<<<<< HEAD
     * @return keplerian period in seconds, or {code Double.NaN} if the
     * state is contains an absolute position-velocity-acceleration rather
     * than an orbit
=======
     * @return Keplerian period in seconds
>>>>>>> b4d4529b
     */
    public double getKeplerianPeriod() {
        return (absPva == null) ? orbit.getKeplerianPeriod() : Double.NaN;
    }

    /** Get the Keplerian mean motion.
     * <p>The Keplerian mean motion is computed directly from semi major axis
     * and central acceleration constant.</p>
<<<<<<< HEAD
     * @return keplerian mean motion in radians per second, or {code Double.NaN} if the
     * state is contains an absolute position-velocity-acceleration rather
     * than an orbit
=======
     * @return Keplerian mean motion in radians per second
>>>>>>> b4d4529b
     */
    public double getKeplerianMeanMotion() {
        return (absPva == null) ? orbit.getKeplerianMeanMotion() : Double.NaN;
    }

    /** Get the semi-major axis.
     * @return semi-major axis (m), or {code Double.NaN} if the
     * state is contains an absolute position-velocity-acceleration rather
     * than an orbit
     */
    public double getA() {
        return (absPva == null) ? orbit.getA() : Double.NaN;
    }

    /** Get the first component of the eccentricity vector (as per equinoctial parameters).
     * @return e cos(ω + Ω), first component of eccentricity vector, or {code Double.NaN} if the
     * state is contains an absolute position-velocity-acceleration rather
     * than an orbit
     * @see #getE()
     */
    public double getEquinoctialEx() {
        return (absPva == null) ? orbit.getEquinoctialEx() : Double.NaN;
    }

    /** Get the second component of the eccentricity vector (as per equinoctial parameters).
     * @return e sin(ω + Ω), second component of the eccentricity vector, or {code Double.NaN} if the
     * state is contains an absolute position-velocity-acceleration rather
     * than an orbit
     * @see #getE()
     */
    public double getEquinoctialEy() {
        return (absPva == null) ? orbit.getEquinoctialEy() : Double.NaN;
    }

    /** Get the first component of the inclination vector (as per equinoctial parameters).
     * @return tan(i/2) cos(Ω), first component of the inclination vector, or {code Double.NaN} if the
     * state is contains an absolute position-velocity-acceleration rather
     * than an orbit
     * @see #getI()
     */
    public double getHx() {
        return (absPva == null) ? orbit.getHx() : Double.NaN;
    }

    /** Get the second component of the inclination vector (as per equinoctial parameters).
     * @return tan(i/2) sin(Ω), second component of the inclination vector, or {code Double.NaN} if the
     * state is contains an absolute position-velocity-acceleration rather
     * than an orbit
     * @see #getI()
     */
    public double getHy() {
        return (absPva == null) ? orbit.getHy() : Double.NaN;
    }

    /** Get the true latitude argument (as per equinoctial parameters).
     * @return v + ω + Ω true latitude argument (rad), or {code Double.NaN} if the
     * state is contains an absolute position-velocity-acceleration rather
     * than an orbit
     * @see #getLE()
     * @see #getLM()
     */
    public double getLv() {
        return (absPva == null) ? orbit.getLv() : Double.NaN;
    }

    /** Get the eccentric latitude argument (as per equinoctial parameters).
     * @return E + ω + Ω eccentric latitude argument (rad), or {code Double.NaN} if the
     * state is contains an absolute position-velocity-acceleration rather
     * than an orbit
     * @see #getLv()
     * @see #getLM()
     */
    public double getLE() {
        return (absPva == null) ? orbit.getLE() : Double.NaN;
    }

    /** Get the mean latitude argument (as per equinoctial parameters).
     * @return M + ω + Ω mean latitude argument (rad), or {code Double.NaN} if the
     * state is contains an absolute position-velocity-acceleration rather
     * than an orbit
     * @see #getLv()
     * @see #getLE()
     */
    public double getLM() {
        return (absPva == null) ? orbit.getLM() : Double.NaN;
    }

    // Additional orbital elements

    /** Get the eccentricity.
     * @return eccentricity, or {code Double.NaN} if the
     * state is contains an absolute position-velocity-acceleration rather
     * than an orbit
     * @see #getEquinoctialEx()
     * @see #getEquinoctialEy()
     */
    public double getE() {
        return (absPva == null) ? orbit.getE() : Double.NaN;
    }

    /** Get the inclination.
     * @return inclination (rad)
     * @see #getHx()
     * @see #getHy()
     */
    public double getI() {
        return (absPva == null) ? orbit.getI() : Double.NaN;
    }

    /** Get the {@link TimeStampedPVCoordinates} in state definition frame.
     * @return pvCoordinates in orbit definition frame
     */
    public TimeStampedPVCoordinates getPVCoordinates() {
        return (absPva == null) ? orbit.getPVCoordinates() : absPva.getPVCoordinates();
    }

    /** Get the {@link TimeStampedPVCoordinates} in given output frame.
     * @param outputFrame frame in which coordinates should be defined
     * @return pvCoordinates in orbit definition frame
     * @exception OrekitException if the transformation between frames cannot be computed
     */
    public TimeStampedPVCoordinates getPVCoordinates(final Frame outputFrame)
        throws OrekitException {
        return (absPva == null) ? orbit.getPVCoordinates(outputFrame) : absPva.getPVCoordinates(outputFrame);
    }

    /** Get the attitude.
     * @return the attitude.
     */
    public Attitude getAttitude() {
        return attitude;
    }

    /** Gets the current mass.
     * @return the mass (kg)
     */
    public double getMass() {
        return mass;
    }

    /** Replace the instance with a data transfer object for serialization.
     * @return data transfer object that will be serialized
     */
    private Object writeReplace() {
        return isOrbitDefined() ? new DTOO(this) : new DTOA(this);
    }

    /** Internal class used only for serialization. */
    private static class DTOO implements Serializable {

        /** Serializable UID. */
        private static final long serialVersionUID = 20150916L;

        /** Orbit. */
        private final Orbit orbit;

        /** Attitude and mass double values. */
        private double[] d;

        /** Additional states. */
        private final Map<String, double[]> additional;

        /** Simple constructor.
         * @param state instance to serialize
         */
        private DTOO(final SpacecraftState state) {

            this.orbit      = state.orbit;
            this.additional = state.additional.isEmpty() ? null : state.additional;

            final Rotation rotation             = state.attitude.getRotation();
            final Vector3D spin                 = state.attitude.getSpin();
            final Vector3D rotationAcceleration = state.attitude.getRotationAcceleration();
            this.d = new double[] {
                rotation.getQ0(), rotation.getQ1(), rotation.getQ2(), rotation.getQ3(),
                spin.getX(), spin.getY(), spin.getZ(),
                rotationAcceleration.getX(), rotationAcceleration.getY(), rotationAcceleration.getZ(),
                state.mass
            };

        }

        /** Replace the deserialized data transfer object with a {@link SpacecraftState}.
         * @return replacement {@link SpacecraftState}
         */
        private Object readResolve() {
            return new SpacecraftState(orbit,
                                       new Attitude(orbit.getFrame(),
                                                    new TimeStampedAngularCoordinates(orbit.getDate(),
                                                                                      new Rotation(d[0], d[1], d[2], d[3], false),
                                                                                      new Vector3D(d[4], d[5], d[6]),
                                                                                      new Vector3D(d[7], d[8], d[9]))),
                                       d[10], additional);
        }

    }

    /** Internal class used only for serialization. */
    private static class DTOA implements Serializable {

        /** Serializable UID. */
        private static final long serialVersionUID = 20150916L;

        /** Absolute position-velocity-acceleration. */
        private final AbsolutePVCoordinates absPva;

        /** Attitude and mass double values. */
        private double[] d;

        /** Additional states. */
        private final Map<String, double[]> additional;

        /** Simple constructor.
         * @param state instance to serialize
         */
        private DTOA(final SpacecraftState state) {

            this.absPva     = state.absPva;
            this.additional = state.additional.isEmpty() ? null : state.additional;

            final Rotation rotation             = state.attitude.getRotation();
            final Vector3D spin                 = state.attitude.getSpin();
            final Vector3D rotationAcceleration = state.attitude.getRotationAcceleration();
            this.d = new double[] {
                rotation.getQ0(), rotation.getQ1(), rotation.getQ2(), rotation.getQ3(),
                spin.getX(), spin.getY(), spin.getZ(),
                rotationAcceleration.getX(), rotationAcceleration.getY(), rotationAcceleration.getZ(),
                state.mass
            };

        }

        /** Replace the deserialized data transfer object with a {@link SpacecraftState}.
         * @return replacement {@link SpacecraftState}
         */
        private Object readResolve() {
            return new SpacecraftState(absPva,
                                       new Attitude(absPva.getFrame(),
                                                    new TimeStampedAngularCoordinates(absPva.getDate(),
                                                                                      new Rotation(d[0], d[1], d[2], d[3], false),
                                                                                      new Vector3D(d[4], d[5], d[6]),
                                                                                      new Vector3D(d[7], d[8], d[9]))),
                                       d[10], additional);
        }

    }

}<|MERGE_RESOLUTION|>--- conflicted
+++ resolved
@@ -32,14 +32,10 @@
 import org.hipparchus.util.FastMath;
 import org.orekit.attitudes.Attitude;
 import org.orekit.attitudes.LofOffset;
-<<<<<<< HEAD
-import org.orekit.errors.OrekitIllegalArgumentException;
-import org.orekit.errors.OrekitIllegalStateException;
-=======
->>>>>>> b4d4529b
 import org.orekit.errors.OrekitException;
 import org.orekit.errors.OrekitExceptionWrapper;
 import org.orekit.errors.OrekitIllegalArgumentException;
+import org.orekit.errors.OrekitIllegalStateException;
 import org.orekit.errors.OrekitMessages;
 import org.orekit.frames.Frame;
 import org.orekit.frames.LOFType;
@@ -425,18 +421,11 @@
     /** Get a time-shifted state.
      * <p>
      * The state can be slightly shifted to close dates. This shift is based on
-<<<<<<< HEAD
-     * a simple keplerian model for orbit, a Taylor expansion for absolute
-     * position-velocity-acceleration, a linear extrapolation for attitude
-     * taking the spin rate into account and neither mass nor additional states
-     * changes. It is <em>not</em> intended as a replacement for proper orbit
-=======
      * simple models. For orbits, the model is a Keplerian one if no derivatives
      * are available in the orbit, or Keplerian plus quadratic effect of the
      * non-Keplerian acceleration if derivatives are available. For attitude,
      * a polynomial model is used. Neither mass nor additional states change.
      * Shifting is <em>not</em> intended as a replacement for proper orbit
->>>>>>> b4d4529b
      * and attitude propagation but should be sufficient for small time shifts
      * or coarse accuracy.
      * </p>
@@ -494,29 +483,20 @@
      * similar trajectory data
      */
     public SpacecraftState interpolate(final AbsoluteDate date,
-<<<<<<< HEAD
-                                       final Collection<SpacecraftState> sample)
-        throws OrekitException, OrekitIllegalStateException {
+                                       final Stream<SpacecraftState> sample)
+            throws OrekitException {
 
         // prepare interpolators
         final List<Orbit> orbits;
         final List<AbsolutePVCoordinates> absPvas;
         if (isOrbitDefined()) {
-            orbits  = new ArrayList<Orbit>(sample.size());
+            orbits  = new ArrayList<Orbit>();
             absPvas = null;
         } else {
             orbits  = null;
-            absPvas = new ArrayList<AbsolutePVCoordinates>(sample.size());
-        }
-        final List<Attitude> attitudes = new ArrayList<Attitude>(sample.size());
-=======
-                                       final Stream<SpacecraftState> sample)
-            throws OrekitException {
-
-        // prepare interpolators
-        final List<Orbit> orbits = new ArrayList<>();
-        final List<Attitude> attitudes = new ArrayList<>();
->>>>>>> b4d4529b
+            absPvas = new ArrayList<AbsolutePVCoordinates>();
+        }
+        final List<Attitude> attitudes = new ArrayList<Attitude>();
         final HermiteInterpolator massInterpolator = new HermiteInterpolator();
         final Map<String, HermiteInterpolator> additionalInterpolators =
                 new HashMap<String, HermiteInterpolator>(additional.size());
@@ -525,28 +505,15 @@
         }
 
         // extract sample data
-<<<<<<< HEAD
-        for (final SpacecraftState state : sample) {
-            final double deltaT = state.getDate().durationFrom(date);
-            if (isOrbitDefined()) {
-                orbits.add(state.getOrbit());
-            } else {
-                absPvas.add(state.getAbsPVA());
-            }
-            attitudes.add(state.getAttitude());
-            massInterpolator.addSamplePoint(deltaT,
-                                            new double[] {
-                                                state.getMass()
-                                            });
-            for (final Map.Entry<String, HermiteInterpolator> entry : additionalInterpolators.entrySet()) {
-                entry.getValue().addSamplePoint(deltaT, state.getAdditionalState(entry.getKey()));
-            }
-=======
         try {
             sample.forEach(state -> {
                 try {
                     final double deltaT = state.getDate().durationFrom(date);
-                    orbits.add(state.getOrbit());
+                    if (isOrbitDefined()) {
+                        orbits.add(state.getOrbit());
+                    } else {
+                        absPvas.add(state.getAbsPVA());
+                    }
                     attitudes.add(state.getAttitude());
                     massInterpolator.addSamplePoint(deltaT,
                                                     new double[] {
@@ -561,7 +528,6 @@
             });
         } catch (OrekitExceptionWrapper oew) {
             throw oew.getException();
->>>>>>> b4d4529b
         }
 
         // perform interpolations
@@ -749,13 +715,9 @@
     /** Get the Keplerian period.
      * <p>The Keplerian period is computed directly from semi major axis
      * and central acceleration constant.</p>
-<<<<<<< HEAD
      * @return keplerian period in seconds, or {code Double.NaN} if the
      * state is contains an absolute position-velocity-acceleration rather
      * than an orbit
-=======
-     * @return Keplerian period in seconds
->>>>>>> b4d4529b
      */
     public double getKeplerianPeriod() {
         return (absPva == null) ? orbit.getKeplerianPeriod() : Double.NaN;
@@ -764,13 +726,9 @@
     /** Get the Keplerian mean motion.
      * <p>The Keplerian mean motion is computed directly from semi major axis
      * and central acceleration constant.</p>
-<<<<<<< HEAD
      * @return keplerian mean motion in radians per second, or {code Double.NaN} if the
      * state is contains an absolute position-velocity-acceleration rather
      * than an orbit
-=======
-     * @return Keplerian mean motion in radians per second
->>>>>>> b4d4529b
      */
     public double getKeplerianMeanMotion() {
         return (absPva == null) ? orbit.getKeplerianMeanMotion() : Double.NaN;
@@ -880,7 +838,14 @@
         return (absPva == null) ? orbit.getI() : Double.NaN;
     }
 
-    /** Get the {@link TimeStampedPVCoordinates} in state definition frame.
+    /** Get the {@link TimeStampedPVCoordinates} in orbit definition frame.
+     * <p>
+     * Compute the position and velocity of the satellite. This method caches its
+     * results, and recompute them only when the method is called with a new value
+     * for mu. The result is provided as a reference to the internally cached
+     * {@link TimeStampedPVCoordinates}, so the caller is responsible to copy it in a separate
+     * {@link TimeStampedPVCoordinates} if it needs to keep the value for a while.
+     * </p>
      * @return pvCoordinates in orbit definition frame
      */
     public TimeStampedPVCoordinates getPVCoordinates() {
@@ -888,6 +853,13 @@
     }
 
     /** Get the {@link TimeStampedPVCoordinates} in given output frame.
+     * <p>
+     * Compute the position and velocity of the satellite. This method caches its
+     * results, and recompute them only when the method is called with a new value
+     * for mu. The result is provided as a reference to the internally cached
+     * {@link TimeStampedPVCoordinates}, so the caller is responsible to copy it in a separate
+     * {@link TimeStampedPVCoordinates} if it needs to keep the value for a while.
+     * </p>
      * @param outputFrame frame in which coordinates should be defined
      * @return pvCoordinates in orbit definition frame
      * @exception OrekitException if the transformation between frames cannot be computed
