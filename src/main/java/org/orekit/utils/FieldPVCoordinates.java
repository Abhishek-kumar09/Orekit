/* Copyright 2002-2014 CS Systèmes d'Information
 * Licensed to CS Systèmes d'Information (CS) under one or more
 * contributor license agreements.  See the NOTICE file distributed with
 * this work for additional information regarding copyright ownership.
 * CS licenses this file to You under the Apache License, Version 2.0
 * (the "License"); you may not use this file except in compliance with
 * the License.  You may obtain a copy of the License at
 *
 *   http://www.apache.org/licenses/LICENSE-2.0
 *
 * Unless required by applicable law or agreed to in writing, software
 * distributed under the License is distributed on an "AS IS" BASIS,
 * WITHOUT WARRANTIES OR CONDITIONS OF ANY KIND, either express or implied.
 * See the License for the specific language governing permissions and
 * limitations under the License.
 */
package org.orekit.utils;

import java.io.Serializable;
import java.util.ArrayList;
import java.util.Collection;
import java.util.List;

import org.apache.commons.math3.RealFieldElement;
import org.apache.commons.math3.geometry.euclidean.threed.FieldVector3D;
import org.apache.commons.math3.util.Pair;
import org.orekit.errors.OrekitException;
import org.orekit.time.AbsoluteDate;
import org.orekit.time.TimeShiftable;

/** Simple container for Position/Velocity pairs, using {@link RealFieldElement}.
 * <p>
 * The state can be slightly shifted to close dates. This shift is based on
 * a simple linear model. It is <em>not</em> intended as a replacement for
 * proper orbit propagation (it is not even Keplerian!) but should be sufficient
 * for either small time shifts or coarse accuracy.
 * </p>
 * <p>
 * This class is the angular counterpart to {@link FieldAngularCoordinates}.
 * </p>
 * <p>Instances of this class are guaranteed to be immutable.</p>
 * @param <T> the type of the field elements
 * @author Luc Maisonobe
 * @since 6.0
 * @see PVCoordinates
 */
public class FieldPVCoordinates<T extends RealFieldElement<T>>
    implements TimeShiftable<FieldPVCoordinates<T>>, Serializable {

    /** Serializable UID. */
    private static final long serialVersionUID = 20140411L;

    /** The position. */
    private final FieldVector3D<T> position;

    /** The velocity. */
    private final FieldVector3D<T> velocity;

    /** The acceleration. */
    private final FieldVector3D<T> acceleration;

    /** Builds a PVCoordinates triplet with zero acceleration.
     * @param position the position vector (m)
     * @param velocity the velocity vector (m/s)
     */
    public FieldPVCoordinates(final FieldVector3D<T> position, final FieldVector3D<T> velocity) {
        this.position     = position;
        this.velocity     = velocity;
        final T zero      = position.getX().getField().getZero();
        this.acceleration = new FieldVector3D<T>(zero, zero, zero);
    }

    /** Builds a PVCoordinates triplet.
     * @param position the position vector (m)
     * @param velocity the velocity vector (m/s)
     * @param acceleration the acceleration vector (m/s²)
     */
    public FieldPVCoordinates(final FieldVector3D<T> position, final FieldVector3D<T> velocity,
                              final FieldVector3D<T> acceleration) {
        this.position     = position;
        this.velocity     = velocity;
        this.acceleration = acceleration;
    }

    /** Multiplicative constructor
     * <p>Build a PVCoordinates from another one and a scale factor.</p>
     * <p>The PVCoordinates built will be a * pv</p>
     * @param a scale factor
     * @param pv base (unscaled) PVCoordinates
     */
    public FieldPVCoordinates(final double a, final FieldPVCoordinates<T> pv) {
        position     = new FieldVector3D<T>(a, pv.position);
        velocity     = new FieldVector3D<T>(a, pv.velocity);
        acceleration = new FieldVector3D<T>(a, pv.acceleration);
    }

    /** Multiplicative constructor
     * <p>Build a PVCoordinates from another one and a scale factor.</p>
     * <p>The PVCoordinates built will be a * pv</p>
     * @param a scale factor
     * @param pv base (unscaled) PVCoordinates
     */
    public FieldPVCoordinates(final T a, final FieldPVCoordinates<T> pv) {
        position     = new FieldVector3D<T>(a, pv.position);
        velocity     = new FieldVector3D<T>(a, pv.velocity);
        acceleration = new FieldVector3D<T>(a, pv.acceleration);
    }

    /** Multiplicative constructor
     * <p>Build a PVCoordinates from another one and a scale factor.</p>
     * <p>The PVCoordinates built will be a * pv</p>
     * @param a scale factor
     * @param pv base (unscaled) PVCoordinates
     */
    public FieldPVCoordinates(final T a, final PVCoordinates pv) {
        position     = new FieldVector3D<T>(a, pv.getPosition());
        velocity     = new FieldVector3D<T>(a, pv.getVelocity());
        acceleration = new FieldVector3D<T>(a, pv.getAcceleration());
    }

    /** Subtractive constructor
     * <p>Build a relative PVCoordinates from a start and an end position.</p>
     * <p>The PVCoordinates built will be end - start.</p>
     * @param start Starting PVCoordinates
     * @param end ending PVCoordinates
     */
    public FieldPVCoordinates(final FieldPVCoordinates<T> start, final FieldPVCoordinates<T> end) {
        this.position     = end.position.subtract(start.position);
        this.velocity     = end.velocity.subtract(start.velocity);
        this.acceleration = end.acceleration.subtract(start.acceleration);
    }

    /** Linear constructor
     * <p>Build a PVCoordinates from two other ones and corresponding scale factors.</p>
     * <p>The PVCoordinates built will be a1 * u1 + a2 * u2</p>
     * @param a1 first scale factor
     * @param pv1 first base (unscaled) PVCoordinates
     * @param a2 second scale factor
     * @param pv2 second base (unscaled) PVCoordinates
     */
    public FieldPVCoordinates(final double a1, final FieldPVCoordinates<T> pv1,
                              final double a2, final FieldPVCoordinates<T> pv2) {
<<<<<<< HEAD
        position     = new FieldVector3D<T>(a1, pv1.position, a2, pv2.position);
        velocity     = new FieldVector3D<T>(a1, pv1.velocity, a2, pv2.velocity);
        acceleration = new FieldVector3D<T>(a1, pv1.acceleration, a2, pv2.acceleration);
=======
        position = new FieldVector3D<T>(a1, pv1.position, a2, pv2.position);
        velocity = new FieldVector3D<T>(a1, pv1.velocity, a2, pv2.velocity);
>>>>>>> 8aa5a0f9
    }

    /** Linear constructor
     * <p>Build a PVCoordinates from two other ones and corresponding scale factors.</p>
     * <p>The PVCoordinates built will be a1 * u1 + a2 * u2</p>
     * @param a1 first scale factor
     * @param pv1 first base (unscaled) PVCoordinates
     * @param a2 second scale factor
     * @param pv2 second base (unscaled) PVCoordinates
     */
    public FieldPVCoordinates(final T a1, final FieldPVCoordinates<T> pv1,
                              final T a2, final FieldPVCoordinates<T> pv2) {
<<<<<<< HEAD
        position     = new FieldVector3D<T>(a1, pv1.position, a2, pv2.position);
        velocity     = new FieldVector3D<T>(a1, pv1.velocity, a2, pv2.velocity);
        acceleration = new FieldVector3D<T>(a1, pv1.acceleration, a2, pv2.acceleration);
=======
        position = new FieldVector3D<T>(a1, pv1.position, a2, pv2.position);
        velocity = new FieldVector3D<T>(a1, pv1.velocity, a2, pv2.velocity);
>>>>>>> 8aa5a0f9
    }

    /** Linear constructor
     * <p>Build a PVCoordinates from two other ones and corresponding scale factors.</p>
     * <p>The PVCoordinates built will be a1 * u1 + a2 * u2</p>
     * @param a1 first scale factor
     * @param pv1 first base (unscaled) PVCoordinates
     * @param a2 second scale factor
     * @param pv2 second base (unscaled) PVCoordinates
     */
    public FieldPVCoordinates(final T a1, final PVCoordinates pv1,
                              final T a2, final PVCoordinates pv2) {
<<<<<<< HEAD
        position     = new FieldVector3D<T>(a1, pv1.getPosition(), a2, pv2.getPosition());
        velocity     = new FieldVector3D<T>(a1, pv1.getVelocity(), a2, pv2.getVelocity());
        acceleration = new FieldVector3D<T>(a1, pv1.getAcceleration(), a2, pv2.getAcceleration());
=======
        position = new FieldVector3D<T>(a1, pv1.getPosition(), a2, pv2.getPosition());
        velocity = new FieldVector3D<T>(a1, pv1.getVelocity(), a2, pv2.getVelocity());
>>>>>>> 8aa5a0f9
    }

    /** Linear constructor
     * <p>Build a PVCoordinates from three other ones and corresponding scale factors.</p>
     * <p>The PVCoordinates built will be a1 * u1 + a2 * u2 + a3 * u3</p>
     * @param a1 first scale factor
     * @param pv1 first base (unscaled) PVCoordinates
     * @param a2 second scale factor
     * @param pv2 second base (unscaled) PVCoordinates
     * @param a3 third scale factor
     * @param pv3 third base (unscaled) PVCoordinates
     */
    public FieldPVCoordinates(final double a1, final FieldPVCoordinates<T> pv1,
<<<<<<< HEAD
                           final double a2, final FieldPVCoordinates<T> pv2,
                           final double a3, final FieldPVCoordinates<T> pv3) {
        position     = new FieldVector3D<T>(a1, pv1.position,     a2, pv2.position,     a3, pv3.position);
        velocity     = new FieldVector3D<T>(a1, pv1.velocity,     a2, pv2.velocity,     a3, pv3.velocity);
        acceleration = new FieldVector3D<T>(a1, pv1.acceleration, a2, pv2.acceleration, a3, pv3.acceleration);
=======
                              final double a2, final FieldPVCoordinates<T> pv2,
                              final double a3, final FieldPVCoordinates<T> pv3) {
        position = new FieldVector3D<T>(a1, pv1.position, a2, pv2.position, a3, pv3.position);
        velocity = new FieldVector3D<T>(a1, pv1.velocity, a2, pv2.velocity, a3, pv3.velocity);
>>>>>>> 8aa5a0f9
    }

    /** Linear constructor
     * <p>Build a PVCoordinates from three other ones and corresponding scale factors.</p>
     * <p>The PVCoordinates built will be a1 * u1 + a2 * u2 + a3 * u3</p>
     * @param a1 first scale factor
     * @param pv1 first base (unscaled) PVCoordinates
     * @param a2 second scale factor
     * @param pv2 second base (unscaled) PVCoordinates
     * @param a3 third scale factor
     * @param pv3 third base (unscaled) PVCoordinates
     */
    public FieldPVCoordinates(final T a1, final FieldPVCoordinates<T> pv1,
                              final T a2, final FieldPVCoordinates<T> pv2,
                              final T a3, final FieldPVCoordinates<T> pv3) {
<<<<<<< HEAD
        position     = new FieldVector3D<T>(a1, pv1.position,     a2, pv2.position,     a3, pv3.position);
        velocity     = new FieldVector3D<T>(a1, pv1.velocity,     a2, pv2.velocity,     a3, pv3.velocity);
        acceleration = new FieldVector3D<T>(a1, pv1.acceleration, a2, pv2.acceleration, a3, pv3.acceleration);
=======
        position = new FieldVector3D<T>(a1, pv1.position, a2, pv2.position, a3, pv3.position);
        velocity = new FieldVector3D<T>(a1, pv1.velocity, a2, pv2.velocity, a3, pv3.velocity);
>>>>>>> 8aa5a0f9
    }

    /** Linear constructor
     * <p>Build a PVCoordinates from three other ones and corresponding scale factors.</p>
     * <p>The PVCoordinates built will be a1 * u1 + a2 * u2 + a3 * u3</p>
     * @param a1 first scale factor
     * @param pv1 first base (unscaled) PVCoordinates
     * @param a2 second scale factor
     * @param pv2 second base (unscaled) PVCoordinates
     * @param a3 third scale factor
     * @param pv3 third base (unscaled) PVCoordinates
     */
    public FieldPVCoordinates(final T a1, final PVCoordinates pv1,
                              final T a2, final PVCoordinates pv2,
                              final T a3, final PVCoordinates pv3) {
<<<<<<< HEAD
        position     = new FieldVector3D<T>(a1, pv1.getPosition(),     a2, pv2.getPosition(),     a3, pv3.getPosition());
        velocity     = new FieldVector3D<T>(a1, pv1.getVelocity(),     a2, pv2.getVelocity(),     a3, pv3.getVelocity());
        acceleration = new FieldVector3D<T>(a1, pv1.getAcceleration(), a2, pv2.getAcceleration(), a3, pv3.getAcceleration());
=======
        position = new FieldVector3D<T>(a1, pv1.getPosition(), a2, pv2.getPosition(), a3, pv3.getPosition());
        velocity = new FieldVector3D<T>(a1, pv1.getVelocity(), a2, pv2.getVelocity(), a3, pv3.getVelocity());
>>>>>>> 8aa5a0f9
    }

    /** Linear constructor
     * <p>Build a PVCoordinates from four other ones and corresponding scale factors.</p>
     * <p>The PVCoordinates built will be a1 * u1 + a2 * u2 + a3 * u3 + a4 * u4</p>
     * @param a1 first scale factor
     * @param pv1 first base (unscaled) PVCoordinates
     * @param a2 second scale factor
     * @param pv2 second base (unscaled) PVCoordinates
     * @param a3 third scale factor
     * @param pv3 third base (unscaled) PVCoordinates
     * @param a4 fourth scale factor
     * @param pv4 fourth base (unscaled) PVCoordinates
     */
    public FieldPVCoordinates(final double a1, final FieldPVCoordinates<T> pv1,
                              final double a2, final FieldPVCoordinates<T> pv2,
                              final double a3, final FieldPVCoordinates<T> pv3,
                              final double a4, final FieldPVCoordinates<T> pv4) {
<<<<<<< HEAD
        position     = new FieldVector3D<T>(a1, pv1.position,     a2, pv2.position,     a3, pv3.position,     a4, pv4.position);
        velocity     = new FieldVector3D<T>(a1, pv1.velocity,     a2, pv2.velocity,     a3, pv3.velocity,     a4, pv4.velocity);
        acceleration = new FieldVector3D<T>(a1, pv1.acceleration, a2, pv2.acceleration, a3, pv3.acceleration, a4, pv4.acceleration);
=======
        position = new FieldVector3D<T>(a1, pv1.position, a2, pv2.position, a3, pv3.position, a4, pv4.position);
        velocity = new FieldVector3D<T>(a1, pv1.velocity, a2, pv2.velocity, a3, pv3.velocity, a4, pv4.velocity);
>>>>>>> 8aa5a0f9
    }

    /** Linear constructor
     * <p>Build a PVCoordinates from four other ones and corresponding scale factors.</p>
     * <p>The PVCoordinates built will be a1 * u1 + a2 * u2 + a3 * u3 + a4 * u4</p>
     * @param a1 first scale factor
     * @param pv1 first base (unscaled) PVCoordinates
     * @param a2 second scale factor
     * @param pv2 second base (unscaled) PVCoordinates
     * @param a3 third scale factor
     * @param pv3 third base (unscaled) PVCoordinates
     * @param a4 fourth scale factor
     * @param pv4 fourth base (unscaled) PVCoordinates
     */
    public FieldPVCoordinates(final T a1, final FieldPVCoordinates<T> pv1,
                              final T a2, final FieldPVCoordinates<T> pv2,
                              final T a3, final FieldPVCoordinates<T> pv3,
                              final T a4, final FieldPVCoordinates<T> pv4) {
<<<<<<< HEAD
        position     = new FieldVector3D<T>(a1, pv1.position,     a2, pv2.position,     a3, pv3.position,     a4, pv4.position);
        velocity     = new FieldVector3D<T>(a1, pv1.velocity,     a2, pv2.velocity,     a3, pv3.velocity,     a4, pv4.velocity);
        acceleration = new FieldVector3D<T>(a1, pv1.acceleration, a2, pv2.acceleration, a3, pv3.acceleration, a4, pv4.acceleration);
=======
        position = new FieldVector3D<T>(a1, pv1.position, a2, pv2.position, a3, pv3.position, a4, pv4.position);
        velocity = new FieldVector3D<T>(a1, pv1.velocity, a2, pv2.velocity, a3, pv3.velocity, a4, pv4.velocity);
>>>>>>> 8aa5a0f9
    }

    /** Linear constructor
     * <p>Build a PVCoordinates from four other ones and corresponding scale factors.</p>
     * <p>The PVCoordinates built will be a1 * u1 + a2 * u2 + a3 * u3 + a4 * u4</p>
     * @param a1 first scale factor
     * @param pv1 first base (unscaled) PVCoordinates
     * @param a2 second scale factor
     * @param pv2 second base (unscaled) PVCoordinates
     * @param a3 third scale factor
     * @param pv3 third base (unscaled) PVCoordinates
     * @param a4 fourth scale factor
     * @param pv4 fourth base (unscaled) PVCoordinates
     */
    public FieldPVCoordinates(final T a1, final PVCoordinates pv1,
                              final T a2, final PVCoordinates pv2,
                              final T a3, final PVCoordinates pv3,
                              final T a4, final PVCoordinates pv4) {
<<<<<<< HEAD
        position     = new FieldVector3D<T>(a1, pv1.getPosition(),     a2, pv2.getPosition(),
                                            a3, pv3.getPosition(),     a4, pv4.getPosition());
        velocity     = new FieldVector3D<T>(a1, pv1.getVelocity(),     a2, pv2.getVelocity(),
                                            a3, pv3.getVelocity(),     a4, pv4.getVelocity());
        acceleration = new FieldVector3D<T>(a1, pv1.getAcceleration(), a2, pv2.getAcceleration(),
                                            a3, pv3.getAcceleration(), a4, pv4.getAcceleration());
=======
        position = new FieldVector3D<T>(a1, pv1.getPosition(), a2, pv2.getPosition(),
                                  a3, pv3.getPosition(), a4, pv4.getPosition());
        velocity = new FieldVector3D<T>(a1, pv1.getVelocity(), a2, pv2.getVelocity(),
                                  a3, pv3.getVelocity(), a4, pv4.getVelocity());
>>>>>>> 8aa5a0f9
    }

    /** Estimate velocity between two positions.
     * <p>Estimation is based on a simple fixed velocity translation
     * during the time interval between the two positions.</p>
     * @param start start position
     * @param end end position
     * @param dt time elapsed between the dates of the two positions
     * @param <T> the type of the field elements
     * @return velocity allowing to go from start to end positions
     */
    public static <T extends RealFieldElement<T>> FieldVector3D<T> estimateVelocity(final FieldVector3D<T> start,
                                                                                    final FieldVector3D<T> end,
                                                                                    final double dt) {
        final double scale = 1.0 / dt;
        return new FieldVector3D<T>(scale, end, -scale, start);
    }

    /** Get a time-shifted state.
     * <p>
     * The state can be slightly shifted to close dates. This shift is based on
     * a simple quadratic model. It is <em>not</em> intended as a replacement for
     * proper orbit propagation (it is not even Keplerian!) but should be sufficient
     * for either small time shifts or coarse accuracy.
     * </p>
     * @param dt time shift in seconds
     * @return a new state, shifted with respect to the instance (which is immutable)
     */
    public FieldPVCoordinates<T> shiftedBy(final double dt) {
        return new FieldPVCoordinates<T>(new FieldVector3D<T>(1, position, dt, velocity, 0.5 * dt * dt, acceleration),
                                         new FieldVector3D<T>(1, velocity, dt, acceleration),
                                         acceleration);
    }

    /** Interpolate position-velocity.
     * <p>
     * The interpolated instance is created by polynomial Hermite interpolation
     * ensuring velocity remains the exact derivative of position.
     * </p>
     * <p>
     * Note that even if first time derivatives (velocities)
     * from sample can be ignored, the interpolated instance always includes
     * interpolated derivatives. This feature can be used explicitly to
     * compute these derivatives when it would be too complex to compute them
     * from an analytical formula: just compute a few sample points from the
     * explicit formula and set the derivatives to zero in these sample points,
     * then use interpolation to add derivatives consistent with the positions.
     * </p>
     * @param date interpolation date
     * @param useVelocities if true, use sample points velocities,
     * otherwise ignore them and use only positions
     * @param sample sample points on which interpolation should be done
     * @param <T> the type of the field elements
     * @return a new position-velocity, interpolated at specified date
<<<<<<< HEAD
     * @deprecated as of 7.1, replaced with {@link #interpolate(AbsoluteDate, PVASampleFilter, Collection)}
=======
     * @deprecated since 7.0 replaced with {@link TimeStampedFieldPVCoordinates#interpolate(AbsoluteDate, CartesianDerivativesFilter, Collection)}
>>>>>>> 8aa5a0f9
     */
    @Deprecated
    public static <T extends RealFieldElement<T>> FieldPVCoordinates<T> interpolate(final AbsoluteDate date,
                                                                                    final boolean useVelocities,
                                                                                    final Collection<Pair<AbsoluteDate, FieldPVCoordinates<T>>> sample) {
<<<<<<< HEAD
        return interpolate(date,
                           useVelocities ? PVASampleFilter.SAMPLE_PV : PVASampleFilter.SAMPLE_P,
                           sample);
    }

    /** Interpolate position-velocity.
     * <p>
     * The interpolated instance is created by polynomial Hermite interpolation
     * ensuring velocity remains the exact derivative of position.
     * </p>
     * <p>
     * Note that even if first time derivatives (velocities)
     * from sample can be ignored, the interpolated instance always includes
     * interpolated derivatives. This feature can be used explicitly to
     * compute these derivatives when it would be too complex to compute them
     * from an analytical formula: just compute a few sample points from the
     * explicit formula and set the derivatives to zero in these sample points,
     * then use interpolation to add derivatives consistent with the positions.
     * </p>
     * @param date interpolation date
     * @param filter filter for derivatives to extract from sample
     * @param sample sample points on which interpolation should be done
     * @param <T> the type of the field elements
     * @return a new position-velocity, interpolated at specified date
     */
    @SuppressWarnings("unchecked")
    public static <T extends RealFieldElement<T>> FieldPVCoordinates<T> interpolate(final AbsoluteDate date,
                                                                                    final PVASampleFilter filter,
                                                                                    final Collection<Pair<AbsoluteDate, FieldPVCoordinates<T>>> sample) {

        // get field properties
        final T prototype = sample.iterator().next().getValue().getPosition().getX();
        final T zero      = prototype.getField().getZero();

        // set up an interpolator
        final FieldHermiteInterpolator<T> interpolator = new FieldHermiteInterpolator<T>();

        // add sample points
        switch (filter) {
        case SAMPLE_PVA :
            // populate sample with position, velocity and acceleration data
            for (final Pair<AbsoluteDate, FieldPVCoordinates<T>> datedPV : sample) {
                interpolator.addSamplePoint(zero.add(datedPV.getKey().getDate().durationFrom(date)),
                                            datedPV.getValue().getPosition().toArray(),
                                            datedPV.getValue().getVelocity().toArray(),
                                            datedPV.getValue().getAcceleration().toArray());
            }
            break;
        case SAMPLE_PV :
            // populate sample with position and velocity data
            for (final Pair<AbsoluteDate, FieldPVCoordinates<T>> datedPV : sample) {
                interpolator.addSamplePoint(zero.add(datedPV.getKey().getDate().durationFrom(date)),
                                            datedPV.getValue().getPosition().toArray(),
                                            datedPV.getValue().getVelocity().toArray());
            }
            break;
        case SAMPLE_P :
            // populate sample with position data, ignoring velocity
            for (final Pair<AbsoluteDate, FieldPVCoordinates<T>> datedPV : sample) {
                interpolator.addSamplePoint(zero.add(datedPV.getKey().getDate().durationFrom(date)),
                                            datedPV.getValue().getPosition().toArray());
            }
            break;
        default :
            // this should never happen
            throw OrekitException.createInternalError(null);
        }

        // interpolate
        final T[][] p = interpolator.derivatives(zero, 2);

        // build a new interpolated instance
        return new FieldPVCoordinates<T>(new FieldVector3D<T>(p[0]),
                                         new FieldVector3D<T>(p[1]),
                                         new FieldVector3D<T>(p[2]));

=======
        final List<TimeStampedFieldPVCoordinates<T>> list = new ArrayList<TimeStampedFieldPVCoordinates<T>>(sample.size());
        for (final Pair<AbsoluteDate, FieldPVCoordinates<T>> pair : sample) {
            list.add(new TimeStampedFieldPVCoordinates<T>(pair.getFirst(),
                    pair.getSecond().getPosition(), pair.getSecond().getVelocity()));
        }
        return TimeStampedFieldPVCoordinates.interpolate(date,
                                                         useVelocities ? CartesianDerivativesFilter.USE_PV : CartesianDerivativesFilter.USE_P,
                                                         list);
>>>>>>> 8aa5a0f9
    }

    /** Gets the position.
     * @return the position vector (m).
     */
    public FieldVector3D<T> getPosition() {
        return position;
    }

    /** Gets the velocity.
     * @return the velocity vector (m/s).
     */
    public FieldVector3D<T> getVelocity() {
        return velocity;
    }

    /** Gets the acceleration.
     * @return the acceleration vector (m/s²).
     */
    public FieldVector3D<T> getAcceleration() {
        return acceleration;
    }

    /** Gets the momentum.
     * <p>This vector is the p &otimes; v where p is position, v is velocity
     * and &otimes; is cross product. To get the real physical angular momentum
     * you need to multiply this vector by the mass.</p>
     * <p>The returned vector is recomputed each time this method is called, it
     * is not cached.</p>
     * @return a new instance of the momentum vector (m<sup>2</sup>/s).
     */
    public FieldVector3D<T> getMomentum() {
        return FieldVector3D.crossProduct(position, velocity);
    }

    /**
     * Get the angular velocity (spin) of this point as seen from the origin.
     * <p/>
     * The angular velocity vector is parallel to the {@link #getMomentum() angular
     * momentum} and is computed by &omega; = p &times; v / ||p||<sup>2</sup>
     *
     * @return the angular velocity vector
     * @see <a href="http://en.wikipedia.org/wiki/Angular_velocity">Angular Velocity on
     *      Wikipedia</a>
     */
    public FieldVector3D<T> getAngularVelocity() {
        return this.getMomentum().scalarMultiply(
                this.getPosition().getNormSq().reciprocal());
    }

    /** Get the opposite of the instance.
     * @return a new position-velocity which is opposite to the instance
     */
    public FieldPVCoordinates<T> negate() {
        return new FieldPVCoordinates<T>(position.negate(), velocity.negate(), acceleration.negate());
    }

    /** Convert to a constant position-velocity without derivatives.
     * @return a constant position-velocity
     */
    public PVCoordinates toPVCoordinates() {
        return new PVCoordinates(position.toVector3D(), velocity.toVector3D(), acceleration.toVector3D());
    }

    /** Return a string representation of this position/velocity pair.
     * @return string representation of this position/velocity pair
     */
    public String toString() {
        final String comma = ", ";
        return new StringBuffer().append('{').append("P(").
                                  append(position.getX().getReal()).append(comma).
                                  append(position.getY().getReal()).append(comma).
                                  append(position.getZ().getReal()).append("), V(").
                                  append(velocity.getX().getReal()).append(comma).
                                  append(velocity.getY().getReal()).append(comma).
                                  append(velocity.getZ().getReal()).append("), A(").
                                  append(acceleration.getX().getReal()).append(comma).
                                  append(acceleration.getY().getReal()).append(comma).
                                  append(acceleration.getZ().getReal()).append(")}").toString();
    }

}<|MERGE_RESOLUTION|>--- conflicted
+++ resolved
@@ -24,7 +24,6 @@
 import org.apache.commons.math3.RealFieldElement;
 import org.apache.commons.math3.geometry.euclidean.threed.FieldVector3D;
 import org.apache.commons.math3.util.Pair;
-import org.orekit.errors.OrekitException;
 import org.orekit.time.AbsoluteDate;
 import org.orekit.time.TimeShiftable;
 
@@ -140,14 +139,9 @@
      */
     public FieldPVCoordinates(final double a1, final FieldPVCoordinates<T> pv1,
                               final double a2, final FieldPVCoordinates<T> pv2) {
-<<<<<<< HEAD
         position     = new FieldVector3D<T>(a1, pv1.position, a2, pv2.position);
         velocity     = new FieldVector3D<T>(a1, pv1.velocity, a2, pv2.velocity);
         acceleration = new FieldVector3D<T>(a1, pv1.acceleration, a2, pv2.acceleration);
-=======
-        position = new FieldVector3D<T>(a1, pv1.position, a2, pv2.position);
-        velocity = new FieldVector3D<T>(a1, pv1.velocity, a2, pv2.velocity);
->>>>>>> 8aa5a0f9
     }
 
     /** Linear constructor
@@ -160,14 +154,9 @@
      */
     public FieldPVCoordinates(final T a1, final FieldPVCoordinates<T> pv1,
                               final T a2, final FieldPVCoordinates<T> pv2) {
-<<<<<<< HEAD
         position     = new FieldVector3D<T>(a1, pv1.position, a2, pv2.position);
         velocity     = new FieldVector3D<T>(a1, pv1.velocity, a2, pv2.velocity);
         acceleration = new FieldVector3D<T>(a1, pv1.acceleration, a2, pv2.acceleration);
-=======
-        position = new FieldVector3D<T>(a1, pv1.position, a2, pv2.position);
-        velocity = new FieldVector3D<T>(a1, pv1.velocity, a2, pv2.velocity);
->>>>>>> 8aa5a0f9
     }
 
     /** Linear constructor
@@ -180,14 +169,9 @@
      */
     public FieldPVCoordinates(final T a1, final PVCoordinates pv1,
                               final T a2, final PVCoordinates pv2) {
-<<<<<<< HEAD
         position     = new FieldVector3D<T>(a1, pv1.getPosition(), a2, pv2.getPosition());
         velocity     = new FieldVector3D<T>(a1, pv1.getVelocity(), a2, pv2.getVelocity());
         acceleration = new FieldVector3D<T>(a1, pv1.getAcceleration(), a2, pv2.getAcceleration());
-=======
-        position = new FieldVector3D<T>(a1, pv1.getPosition(), a2, pv2.getPosition());
-        velocity = new FieldVector3D<T>(a1, pv1.getVelocity(), a2, pv2.getVelocity());
->>>>>>> 8aa5a0f9
     }
 
     /** Linear constructor
@@ -201,18 +185,11 @@
      * @param pv3 third base (unscaled) PVCoordinates
      */
     public FieldPVCoordinates(final double a1, final FieldPVCoordinates<T> pv1,
-<<<<<<< HEAD
                            final double a2, final FieldPVCoordinates<T> pv2,
                            final double a3, final FieldPVCoordinates<T> pv3) {
         position     = new FieldVector3D<T>(a1, pv1.position,     a2, pv2.position,     a3, pv3.position);
         velocity     = new FieldVector3D<T>(a1, pv1.velocity,     a2, pv2.velocity,     a3, pv3.velocity);
         acceleration = new FieldVector3D<T>(a1, pv1.acceleration, a2, pv2.acceleration, a3, pv3.acceleration);
-=======
-                              final double a2, final FieldPVCoordinates<T> pv2,
-                              final double a3, final FieldPVCoordinates<T> pv3) {
-        position = new FieldVector3D<T>(a1, pv1.position, a2, pv2.position, a3, pv3.position);
-        velocity = new FieldVector3D<T>(a1, pv1.velocity, a2, pv2.velocity, a3, pv3.velocity);
->>>>>>> 8aa5a0f9
     }
 
     /** Linear constructor
@@ -228,14 +205,9 @@
     public FieldPVCoordinates(final T a1, final FieldPVCoordinates<T> pv1,
                               final T a2, final FieldPVCoordinates<T> pv2,
                               final T a3, final FieldPVCoordinates<T> pv3) {
-<<<<<<< HEAD
         position     = new FieldVector3D<T>(a1, pv1.position,     a2, pv2.position,     a3, pv3.position);
         velocity     = new FieldVector3D<T>(a1, pv1.velocity,     a2, pv2.velocity,     a3, pv3.velocity);
         acceleration = new FieldVector3D<T>(a1, pv1.acceleration, a2, pv2.acceleration, a3, pv3.acceleration);
-=======
-        position = new FieldVector3D<T>(a1, pv1.position, a2, pv2.position, a3, pv3.position);
-        velocity = new FieldVector3D<T>(a1, pv1.velocity, a2, pv2.velocity, a3, pv3.velocity);
->>>>>>> 8aa5a0f9
     }
 
     /** Linear constructor
@@ -251,14 +223,9 @@
     public FieldPVCoordinates(final T a1, final PVCoordinates pv1,
                               final T a2, final PVCoordinates pv2,
                               final T a3, final PVCoordinates pv3) {
-<<<<<<< HEAD
         position     = new FieldVector3D<T>(a1, pv1.getPosition(),     a2, pv2.getPosition(),     a3, pv3.getPosition());
         velocity     = new FieldVector3D<T>(a1, pv1.getVelocity(),     a2, pv2.getVelocity(),     a3, pv3.getVelocity());
         acceleration = new FieldVector3D<T>(a1, pv1.getAcceleration(), a2, pv2.getAcceleration(), a3, pv3.getAcceleration());
-=======
-        position = new FieldVector3D<T>(a1, pv1.getPosition(), a2, pv2.getPosition(), a3, pv3.getPosition());
-        velocity = new FieldVector3D<T>(a1, pv1.getVelocity(), a2, pv2.getVelocity(), a3, pv3.getVelocity());
->>>>>>> 8aa5a0f9
     }
 
     /** Linear constructor
@@ -277,14 +244,9 @@
                               final double a2, final FieldPVCoordinates<T> pv2,
                               final double a3, final FieldPVCoordinates<T> pv3,
                               final double a4, final FieldPVCoordinates<T> pv4) {
-<<<<<<< HEAD
         position     = new FieldVector3D<T>(a1, pv1.position,     a2, pv2.position,     a3, pv3.position,     a4, pv4.position);
         velocity     = new FieldVector3D<T>(a1, pv1.velocity,     a2, pv2.velocity,     a3, pv3.velocity,     a4, pv4.velocity);
         acceleration = new FieldVector3D<T>(a1, pv1.acceleration, a2, pv2.acceleration, a3, pv3.acceleration, a4, pv4.acceleration);
-=======
-        position = new FieldVector3D<T>(a1, pv1.position, a2, pv2.position, a3, pv3.position, a4, pv4.position);
-        velocity = new FieldVector3D<T>(a1, pv1.velocity, a2, pv2.velocity, a3, pv3.velocity, a4, pv4.velocity);
->>>>>>> 8aa5a0f9
     }
 
     /** Linear constructor
@@ -303,14 +265,9 @@
                               final T a2, final FieldPVCoordinates<T> pv2,
                               final T a3, final FieldPVCoordinates<T> pv3,
                               final T a4, final FieldPVCoordinates<T> pv4) {
-<<<<<<< HEAD
         position     = new FieldVector3D<T>(a1, pv1.position,     a2, pv2.position,     a3, pv3.position,     a4, pv4.position);
         velocity     = new FieldVector3D<T>(a1, pv1.velocity,     a2, pv2.velocity,     a3, pv3.velocity,     a4, pv4.velocity);
         acceleration = new FieldVector3D<T>(a1, pv1.acceleration, a2, pv2.acceleration, a3, pv3.acceleration, a4, pv4.acceleration);
-=======
-        position = new FieldVector3D<T>(a1, pv1.position, a2, pv2.position, a3, pv3.position, a4, pv4.position);
-        velocity = new FieldVector3D<T>(a1, pv1.velocity, a2, pv2.velocity, a3, pv3.velocity, a4, pv4.velocity);
->>>>>>> 8aa5a0f9
     }
 
     /** Linear constructor
@@ -329,19 +286,12 @@
                               final T a2, final PVCoordinates pv2,
                               final T a3, final PVCoordinates pv3,
                               final T a4, final PVCoordinates pv4) {
-<<<<<<< HEAD
         position     = new FieldVector3D<T>(a1, pv1.getPosition(),     a2, pv2.getPosition(),
                                             a3, pv3.getPosition(),     a4, pv4.getPosition());
         velocity     = new FieldVector3D<T>(a1, pv1.getVelocity(),     a2, pv2.getVelocity(),
                                             a3, pv3.getVelocity(),     a4, pv4.getVelocity());
         acceleration = new FieldVector3D<T>(a1, pv1.getAcceleration(), a2, pv2.getAcceleration(),
                                             a3, pv3.getAcceleration(), a4, pv4.getAcceleration());
-=======
-        position = new FieldVector3D<T>(a1, pv1.getPosition(), a2, pv2.getPosition(),
-                                  a3, pv3.getPosition(), a4, pv4.getPosition());
-        velocity = new FieldVector3D<T>(a1, pv1.getVelocity(), a2, pv2.getVelocity(),
-                                  a3, pv3.getVelocity(), a4, pv4.getVelocity());
->>>>>>> 8aa5a0f9
     }
 
     /** Estimate velocity between two positions.
@@ -396,103 +346,22 @@
      * @param sample sample points on which interpolation should be done
      * @param <T> the type of the field elements
      * @return a new position-velocity, interpolated at specified date
-<<<<<<< HEAD
-     * @deprecated as of 7.1, replaced with {@link #interpolate(AbsoluteDate, PVASampleFilter, Collection)}
-=======
-     * @deprecated since 7.0 replaced with {@link TimeStampedFieldPVCoordinates#interpolate(AbsoluteDate, CartesianDerivativesFilter, Collection)}
->>>>>>> 8aa5a0f9
+     * @deprecated as of 7.0, replaced with {@link TimeStampedFieldPVCoordinates#interpolate(AbsoluteDate, CartesianDerivativesFilter, Collection)}
      */
     @Deprecated
     public static <T extends RealFieldElement<T>> FieldPVCoordinates<T> interpolate(final AbsoluteDate date,
                                                                                     final boolean useVelocities,
                                                                                     final Collection<Pair<AbsoluteDate, FieldPVCoordinates<T>>> sample) {
-<<<<<<< HEAD
-        return interpolate(date,
-                           useVelocities ? PVASampleFilter.SAMPLE_PV : PVASampleFilter.SAMPLE_P,
-                           sample);
-    }
-
-    /** Interpolate position-velocity.
-     * <p>
-     * The interpolated instance is created by polynomial Hermite interpolation
-     * ensuring velocity remains the exact derivative of position.
-     * </p>
-     * <p>
-     * Note that even if first time derivatives (velocities)
-     * from sample can be ignored, the interpolated instance always includes
-     * interpolated derivatives. This feature can be used explicitly to
-     * compute these derivatives when it would be too complex to compute them
-     * from an analytical formula: just compute a few sample points from the
-     * explicit formula and set the derivatives to zero in these sample points,
-     * then use interpolation to add derivatives consistent with the positions.
-     * </p>
-     * @param date interpolation date
-     * @param filter filter for derivatives to extract from sample
-     * @param sample sample points on which interpolation should be done
-     * @param <T> the type of the field elements
-     * @return a new position-velocity, interpolated at specified date
-     */
-    @SuppressWarnings("unchecked")
-    public static <T extends RealFieldElement<T>> FieldPVCoordinates<T> interpolate(final AbsoluteDate date,
-                                                                                    final PVASampleFilter filter,
-                                                                                    final Collection<Pair<AbsoluteDate, FieldPVCoordinates<T>>> sample) {
-
-        // get field properties
-        final T prototype = sample.iterator().next().getValue().getPosition().getX();
-        final T zero      = prototype.getField().getZero();
-
-        // set up an interpolator
-        final FieldHermiteInterpolator<T> interpolator = new FieldHermiteInterpolator<T>();
-
-        // add sample points
-        switch (filter) {
-        case SAMPLE_PVA :
-            // populate sample with position, velocity and acceleration data
-            for (final Pair<AbsoluteDate, FieldPVCoordinates<T>> datedPV : sample) {
-                interpolator.addSamplePoint(zero.add(datedPV.getKey().getDate().durationFrom(date)),
-                                            datedPV.getValue().getPosition().toArray(),
-                                            datedPV.getValue().getVelocity().toArray(),
-                                            datedPV.getValue().getAcceleration().toArray());
-            }
-            break;
-        case SAMPLE_PV :
-            // populate sample with position and velocity data
-            for (final Pair<AbsoluteDate, FieldPVCoordinates<T>> datedPV : sample) {
-                interpolator.addSamplePoint(zero.add(datedPV.getKey().getDate().durationFrom(date)),
-                                            datedPV.getValue().getPosition().toArray(),
-                                            datedPV.getValue().getVelocity().toArray());
-            }
-            break;
-        case SAMPLE_P :
-            // populate sample with position data, ignoring velocity
-            for (final Pair<AbsoluteDate, FieldPVCoordinates<T>> datedPV : sample) {
-                interpolator.addSamplePoint(zero.add(datedPV.getKey().getDate().durationFrom(date)),
-                                            datedPV.getValue().getPosition().toArray());
-            }
-            break;
-        default :
-            // this should never happen
-            throw OrekitException.createInternalError(null);
-        }
-
-        // interpolate
-        final T[][] p = interpolator.derivatives(zero, 2);
-
-        // build a new interpolated instance
-        return new FieldPVCoordinates<T>(new FieldVector3D<T>(p[0]),
-                                         new FieldVector3D<T>(p[1]),
-                                         new FieldVector3D<T>(p[2]));
-
-=======
         final List<TimeStampedFieldPVCoordinates<T>> list = new ArrayList<TimeStampedFieldPVCoordinates<T>>(sample.size());
         for (final Pair<AbsoluteDate, FieldPVCoordinates<T>> pair : sample) {
             list.add(new TimeStampedFieldPVCoordinates<T>(pair.getFirst(),
-                    pair.getSecond().getPosition(), pair.getSecond().getVelocity()));
+                                                          pair.getSecond().getPosition(),
+                                                          pair.getSecond().getVelocity(),
+                                                          pair.getSecond().getAcceleration()));
         }
         return TimeStampedFieldPVCoordinates.interpolate(date,
                                                          useVelocities ? CartesianDerivativesFilter.USE_PV : CartesianDerivativesFilter.USE_P,
                                                          list);
->>>>>>> 8aa5a0f9
     }
 
     /** Gets the position.
