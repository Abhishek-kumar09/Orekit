--- conflicted
+++ resolved
@@ -565,8 +565,7 @@
 NEQUICK_F2_FM3_NOT_LOADED = Der NeQuick Koeffizient f2 oder fm3 kann nicht von {0} geladen werden
 
 # file {0} is not a supported Hatanaka-compressed file
-<<<<<<< HEAD
-NOT_A_SUPPORTED_HATANAKA_COMPRESSED_FILE = <MISSING TRANSLATION>
+NOT_A_SUPPORTED_HATANAKA_COMPRESSED_FILE = {0} ist keine unterstützte Hatanaka Datei
 
 # Cannot compute around {0}
 CANNOT_COMPUTE_LAGRANGIAN = <MISSING TRANSLATION>
@@ -579,8 +578,6 @@
 
 # The multiple shooting problem is underconstrained : {0} free variables, {1} constraints
 MULTIPLE_SHOOTING_UNDERCONSTRAINED = <MISSING TRANSLATION>
-=======
-NOT_A_SUPPORTED_HATANAKA_COMPRESSED_FILE = {0} ist keine unterstützte Hatanaka Datei
 
 # invalid measurement types {0} and {1} for the combination of measurements {2}
 INVALID_MEASUREMENT_TYPES_FOR_COMBINATION_OF_MEASUREMENTS = Ungültige Messtypen {0} und {1} für folgende Kombination von Messungen {2}
@@ -610,5 +607,4 @@
 NON_DIFFERENT_DATES_FOR_OBSERVATIONS = <MISSING TRANSLATION>
 
 # observations are not in the same plane
-NON_COPLANAR_POINTS = <MISSING TRANSLATION>
->>>>>>> 3c94cbc1
+NON_COPLANAR_POINTS = <MISSING TRANSLATION>