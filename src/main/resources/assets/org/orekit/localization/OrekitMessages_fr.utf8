# internal error, please notify development team by creating an issue at {0}
INTERNAL_ERROR = erreur interne, merci de signaler le problème en ouvrant une fiche d''anomalie sur {0}

# altitude ({0} m) is below the {1} m allowed threshold
ALTITUDE_BELOW_ALLOWED_THRESHOLD = altitude ({0} m) au dessous de la limite autorisée de {1} m

# point is inside ellipsoid
POINT_INSIDE_ELLIPSOID = le point est à l''intérieur de l''ellipsoïde

# trajectory inside the Brillouin sphere (r = {0})
TRAJECTORY_INSIDE_BRILLOUIN_SPHERE = trajectoire intérieure à la sphère de Brillouin (r = {0})

# almost equatorial orbit (i = {0} degrees)
ALMOST_EQUATORIAL_ORBIT = orbite quasiment équatoriale (i = {0} degrés)

# almost critically inclined orbit (i = {0} degrees)
ALMOST_CRITICALLY_INCLINED_ORBIT = orbite quasiment à inclinaison critique (i = {0} degrés)

# unable to compute Eckstein-Hechler mean parameters after {0} iterations
UNABLE_TO_COMPUTE_ECKSTEIN_HECHLER_MEAN_PARAMETERS = impossible de calculer les paramètres moyens au sens de Eckstein-Hechler après {0} itérations

# null parent for frame {0}
NULL_PARENT_FOR_FRAME = parent du repère {0} nul

# frame {0} is already attached to frame {1}
FRAME_ALREADY_ATTACHED = le repère {0} est déjà rattaché au repère {1}

# frame {0} is not attached to the main frames tree
FRAME_NOT_ATTACHED = le repère {0} n''est pas encore rattaché à l''arbre des repères

# frame {0} is an ancestor of both frames {1} and {2}
FRAME_ANCESTOR_OF_BOTH_FRAMES = le repère {0} est ancêtre à la fois du repère {1} et du repère {2}

# frame {0} is an ancestor of neither frame {1} nor {2}
FRAME_ANCESTOR_OF_NEITHER_FRAME = le repère {0} n''est ancêtre ni du repère {1} ni du repère {2}

# frame {0} has depth {1}, it cannot have an ancestor {2} levels above
FRAME_NO_NTH_ANCESTOR = le repère {0} est à une profondeur de {1}, il ne peut avoir d''ancêtre {2} niveaux plus haut

# ITRF frame {0} not found
NO_SUCH_ITRF_FRAME = le repère ITRF {0} n''a pas été trouvé

# unsupported local orbital frame, supported types: {0} and {1}
UNSUPPORTED_LOCAL_ORBITAL_FRAME = repère orbital local non supporté, repères supportés : {0} et {1}

# non pseudo-inertial frame "{0}"
NON_PSEUDO_INERTIAL_FRAME = le repère "{0}" n''est pas pseudo-inertiel

# data root directory {0} does not exist
DATA_ROOT_DIRECTORY_DOES_NOT_EXIST = répertoire de données racine {0} inexistant

# {0} is not a directory
NOT_A_DIRECTORY = {0} n''est pas un répertoire

# {0} is neither a directory nor a zip/jar archive file
NEITHER_DIRECTORY_NOR_ZIP_OR_JAR = {0} n''est ni un répertoire ni un fichier d''archive zip/jar

# unable to find resource {0} in classpath
UNABLE_TO_FIND_RESOURCE = {0} inexistant dans le classpath

# no Earth Orientation Parameters loaded
NO_EARTH_ORIENTATION_PARAMETERS_LOADED = aucun Paramètre d''Orientation de la Terre n''a été chargé

# missing Earth Orientation Parameters between {0} and {1}
MISSING_EARTH_ORIENTATION_PARAMETERS_BETWEEN_DATES = paramètres d''Orientation de la Terre manquants entre {0} et {1}

# missing Earth Orientation Parameters
NO_EARTH_ORIENTATION_PARAMETERS = paramètres d''Orientation de la Terre manquants

# file {0} is not a supported IERS data file
NOT_A_SUPPORTED_IERS_DATA_FILE = le fichier {0} n''est pas un fichier de données IERS supporté

# inconsistent dates in IERS file {0}: {1}-{2}-{3} and MJD {4}
INCONSISTENT_DATES_IN_IERS_FILE = dates {1}-{2}-{3} et MJD {4} incohérentes dans le fichier IERS {0}

# unexpected data after line {0} in file {1}: {2}
UNEXPECTED_DATA_AFTER_LINE_IN_FILE = données inattendues après la ligne {0} du fichier {1} : {2}

# non-chronological dates in file {0}, line {1}
NON_CHRONOLOGICAL_DATES_IN_FILE = dates non chronologique dans le fichier {0} à la ligne {1}

# no IERS UTC-TAI history data loaded
NO_IERS_UTC_TAI_HISTORY_DATA_LOADED = aucune donnée d''historique UTC-TAI n''a été chargée

# no entries found in IERS UTC-TAI history file {0}
NO_ENTRIES_IN_IERS_UTC_TAI_HISTORY_FILE =  aucune donnée trouvée dans le fichier d''historique UTC-TAI de l''IERS {0}

# missing serie j = {0} in file {1} (line {2})
MISSING_SERIE_J_IN_FILE = série j = {0} manquante dans le fichier {1} (ligne {2})

# cannot parse both τ and γ from the same Poissons series file
CANNOT_PARSE_BOTH_TAU_AND_GAMMA = impossible lire à la fois τ and γ depuis un même fichier de série de Poisson

# unexpected end of file {0} (after line {1})
UNEXPECTED_END_OF_FILE_AFTER_LINE = fin inattendue du fichier {0} (après la ligne {1})

# unable to parse line {0} of file {1}:\n{2}
UNABLE_TO_PARSE_LINE_IN_FILE = impossible d''analyser la ligne {0} du fichier {1} :\n{2}

# unable to find file {0}
UNABLE_TO_FIND_FILE = impossible de trouver le fichier {0}

# spacecraft mass becomes negative: {0} kg
SPACECRAFT_MASS_BECOMES_NEGATIVE = masse de véhicule devenant négative (m : {0})

# positive flow rate (q: {0})
POSITIVE_FLOW_RATE = débit massique positif (q : {0}) 

# no gravity field data loaded
NO_GRAVITY_FIELD_DATA_LOADED = aucune donnée de champ de gravité n''a été chargée

# gravity field normalization underflow for degree {0} and order {1}
GRAVITY_FIELD_NORMALIZATION_UNDERFLOW  = soupassement arithmétique pour la normalisation d''un champ de gravité pour le degré {0} et l''ordre {1}

# no ocean tide data loaded
NO_OCEAN_TIDE_DATA_LOADED = aucune donnée de marée océanique n''a été chargée

# ocean tide data file {0} limited to degree {1} and order {2}
OCEAN_TIDE_DATA_DEGREE_ORDER_LIMITS = le fichier de marées océaniques {0} est limité au degré {1} et à l''ordre {2}

# load deformation coefficients limited to degree {0}, cannot parse degree {1} term from file {2}
OCEAN_TIDE_LOAD_DEFORMATION_LIMITS = coefficients de déformation sous la charge limités au degré {0}, impossible de lire un terme de degré {1} dans le fichier {2}

# polar trajectory (distance to polar axis: {0})
POLAR_TRAJECTORY = trajectoire polaire (distance à l''axe des pôles : {0})

# unexpected format error for file {0} with loader {1}
UNEXPECTED_FILE_FORMAT_ERROR_FOR_LOADER = erreur de format inattendue pour le fichier {0} et le lecteur {1}

# duplicated gravity field coefficient {0}({1}, {2}) in file {3}
DUPLICATED_GRAVITY_FIELD_COEFFICIENT_IN_FILE = coefficient {0}({1}, {2}) dupliqué dans le fichier de champ de gravité {3}

# missing gravity field coefficient {0}({1}, {2}) in file {3}
MISSING_GRAVITY_FIELD_COEFFICIENT_IN_FILE = coefficient {0}({1}, {2}) manquant dans le fichier de champ de gravité {3}

# too large degree (n = {0}, potential maximal degree is {1})
TOO_LARGE_DEGREE_FOR_GRAVITY_FIELD = degré trop important (n = {0}, le degré de potentiel maximal est {1})

# too large order (m = {0}, potential maximal order is {1})
TOO_LARGE_ORDER_FOR_GRAVITY_FIELD = ordre trop important (n = {0}, l''ordre de potentiel maximal est {1})

# several reference dates ({0} and {1}) found in gravity field file {2}
SEVERAL_REFERENCE_DATES_IN_GRAVITY_FIELD = plusieurs dates de références ({0} et {1}) trouvées dans le fichier de champ de gravité {2}

# no TLE data available for object {0}
NO_TLE_FOR_OBJECT = aucune donnée TLE n''est disponible pour l''objet {0}

# no TLE data available for launch year {0}, launch number {1}, launch piece {2}
NO_TLE_FOR_LAUNCH_YEAR_NUMBER_PIECE = aucune donnée TLE n''est disponible pour l''année de lancement {0}, le numéro de lancement {1}, et la pièce lancée {2})

# lines {0} and {1} are not TLE lines:\n{0}: "{2}"\n{1}: "{3}"
NOT_TLE_LINES = les lignes {0} et {1} ne sont pas des lignes de TLE :\n{0} : "{2}"\n{1} : "{3}"

# expected a second TLE line after line {0}:\n{0}: "{1}"
MISSING_SECOND_TLE_LINE = une seconde ligne de TLE était attendue après la ligne {0}:\n{0} : "{1}"

# TLE lines do not refer to the same object:\n{0}\n{1}
TLE_LINES_DO_NOT_REFER_TO_SAME_OBJECT = les lignes de TLE ne font pas référence au même objet :\n{0}\n{1}

# invalid TLE parameter for object {0}: {1} = {2}
TLE_INVALID_PARAMETER = paramètre TLE invalide pour l''objet {0} : {1} = {2}

# wrong checksum of TLE line {0}, expected {1} but got {2} ({3})
TLE_CHECKSUM_ERROR = somme de contrôle incorrecte pour la ligne TLE {0}, {2} au lieu de la valeur {1} attendue ({3})

# no TLE data available
NO_TLE_DATA_AVAILABLE = aucune donnée TLE n''est disponible

# spacecraft mass is not positive: {0} kg
NOT_POSITIVE_SPACECRAFT_MASS = la masse du véhicule spatial n''est pas positive : {0} kg

# too large eccentricity for propagation model: e = {0}
TOO_LARGE_ECCENTRICITY_FOR_PROPAGATION_MODEL = excentricité trop grande pour le modèle de propagation (e : {0})

# no solar activity available at {0}, data available only in range [{1}, {2}]
NO_SOLAR_ACTIVITY_AT_DATE = pas de paramètres d''activité du soleil disponible le {0}, données disponibles uniquement pour l''intervalle [{1}, {2}]

# non-existent month {0}
NON_EXISTENT_MONTH = mois inexistant {0}

# non-existent date {0}-{1}-{2}
NON_EXISTENT_YEAR_MONTH_DAY = date inexistante {0}-{1}-{2}

# non-existent week date {0}-W{1}-{2}
NON_EXISTENT_WEEK_DATE = date de semaine inexistante {0}-W{1}-{2}

# non-existent date {0}
NON_EXISTENT_DATE = date inexistante {0}

# no day number {0} in year {1}
NON_EXISTENT_DAY_NUMBER_IN_YEAR = pas de jour numéro {0} dans l''année {1}

# non-existent time {0}:{1}:{2}
NON_EXISTENT_HMS_TIME = heure inexistante {0}:{1}:{2}

# non-existent time {0}
NON_EXISTENT_TIME = heure inexistante {0}

# out of range seconds number: {0}
OUT_OF_RANGE_SECONDS_NUMBER = numéro de seconde hors domaine : {0}

# angle type not supported, supported angles: {0}, {1} and {2}
ANGLE_TYPE_NOT_SUPPORTED = type d''angle non supporté, angles supportés : {0}, {1} et {2}

# satellite collided with target
SATELLITE_COLLIDED_WITH_TARGET = le satellite s''est écrasé sur sa cible

# attitude pointing law misses ground
ATTITUDE_POINTING_LAW_DOES_NOT_POINT_TO_GROUND = la loi de pointage en attitude ne pointe pas vers le sol

# {0} seconds transition time for attitudes switch is too short, should be longer than {1} seconds
TOO_SHORT_TRANSITION_TIME_FOR_ATTITUDES_SWITCH = {0} secondes alloués pour une transition entre attitudes est trop court, il faudrait au moins {1} secondes

# orbit date ({0}) does not match attitude date ({1})
ORBIT_AND_ATTITUDE_DATES_MISMATCH = la date de l''orbite ({0}) ne correspond pas à celle de l''attitude ({1})

# frame ({0}) does not match frame ({1})
FRAMES_MISMATCH = le repère ({0}) ne correspond pas au repère ({1})

# initial state not specified for orbit propagation
INITIAL_STATE_NOT_SPECIFIED_FOR_ORBIT_PROPAGATION = état initial non spécifié pour l''extrapolation d''orbite

# propagator is not in ephemeris generation mode
PROPAGATOR_NOT_IN_EPHEMERIS_GENERATION_MODE = l''extrapolateur n''est pas en mode de génération d''éphéméride

# event date {0}, greater than {1} minus {3} seconds and smaller than {2} plus {3} seconds, cannot be added
EVENT_DATE_TOO_CLOSE = la date évènement {0}, plus grande que {1} moins {3} secondes et plus petite que {2} plus {3} secondes, ne peut pas être ajoutée

# unable to read header record from JPL ephemerides binary file {0}
UNABLE_TO_READ_JPL_HEADER = impossible de lire l''en-tête du fichier d''éphémérides du JPL {0}

# inconsistent values of astronomical unit in JPL ephemerides files: ({0} and {1})
INCONSISTENT_ASTRONOMICAL_UNIT_IN_FILES = valeurs incohérentes pour l''unité astronomique dans les fichiers d''éphémérides du JPL : ({0} et {1})

# inconsistent values of Earth/Moon mass ratio in JPL ephemerides files: ({0} and {1})
INCONSISTENT_EARTH_MOON_RATIO_IN_FILES = valeurs incohérentes pour le rapport de masse Terre/Lune dans les fichiers d''éphémérides du JPL : ({0} et {1})

# no data loaded for celestial body {0}
NO_DATA_LOADED_FOR_CELESTIAL_BODY = aucune donnée n''a été chargée pour le corps céleste {0}

# file {0} is not a JPL ephemerides binary file
NOT_A_JPL_EPHEMERIDES_BINARY_FILE = le fichier {0} n''est pas un fichier d''éphémérides du JPL

# file {0} is not a Marshall Solar Activity Future Estimation (MSAFE) file
NOT_A_MARSHALL_SOLAR_ACTIVITY_FUTURE_ESTIMATION_FILE = le fichier {0} n''est pas un fichier d'Estimation d''Activité Solaire Future Marshall (MSAFE)

# no JPL ephemerides binary files found
NO_JPL_EPHEMERIDES_BINARY_FILES_FOUND = aucun fichier d''éphémérides du JPL n''a été trouvé

# out of range date for {0} ephemerides: {1}
OUT_OF_RANGE_BODY_EPHEMERIDES_DATE = date hors du domaine de validité des éphémérides « {0} » : {1}

# out of range date for ephemerides: {0}, [{1}, {2}]
OUT_OF_RANGE_EPHEMERIDES_DATE = date hors du domaine de validité des éphémérides : {0}, [{1}, {2}]

# unexpected two elevation values: {0} and {1}, for one azimuth: {2}
UNEXPECTED_TWO_ELEVATION_VALUES_FOR_ONE_AZIMUTH = données inattendues, deux valeurs de site : {0} et {1}, pour un azimut : {2}

# unsupported parameter name {0}, supported names: {1}
UNSUPPORTED_PARAMETER_NAME = paramètre {0} inconnu, paramètres connus : {1}

# scale factor for parameter {0} is too small: {1}
TOO_SMALL_SCALE_FOR_PARAMETER = le facteur d''échelle pour le paramètre {0} est trop petit : {1}

# unknown additional state "{0}"
UNKNOWN_ADDITIONAL_STATE = état additionel "{0}" inconnu

# unknown month "{0}"
UNKNOWN_MONTH = mois inconnu "{0}"

# Jacobian matrix for type {0} is singular with current orbit
SINGULAR_JACOBIAN_FOR_ORBIT_TYPE = la matrice jacobienne associée au type {0} est singulière pour l''orbite courante

# state Jacobian has not been initialized yet
STATE_JACOBIAN_NOT_INITIALIZED = la jacobienne de l''état n''a pas encore été initialisée

# state Jacobian is a {0}x{1} matrix, it should be a 6x6 matrix
STATE_JACOBIAN_NOT_6X6 = la jacobienne de l''état est une matrice {0}x{1}, alors qu''elle devrait être une matrice 6x6

# state Jacobian has {0} rows but parameters Jacobian has {1} rows
STATE_AND_PARAMETERS_JACOBIANS_ROWS_MISMATCH = la jacobienne de l''état a {0} lignes alors que la jacobienne des paramètres en a {1}

# initial Jacobian matrix has {0} columns, but {1} parameters have been selected
INITIAL_MATRIX_AND_PARAMETERS_NUMBER_MISMATCH = la matrice initiale a {0} colonnes alors que {1} paramètres ont été sélectionnés

# orbit should be either elliptic with a > 0 and e < 1 or hyperbolic with a < 0 and e > 1, a = {0}, e = {1}
ORBIT_A_E_MISMATCH_WITH_CONIC_TYPE = l''orbite devrait être soit elliptique avec a > 0 et e < 1 ou hyperbolique avec a < 0 et e > 1, a = {0}, e = {1}

# true anomaly {0} out of hyperbolic range (e = {1}, {2} < v < {3})
ORBIT_ANOMALY_OUT_OF_HYPERBOLIC_RANGE = l''anomalie vraie {0} est hors domaine pour l''orbite hyperbolique (e = {1}, {2} < v < {3})

# hyperbolic orbits cannot be handled as {0} instances
HYPERBOLIC_ORBIT_NOT_HANDLED_AS = les orbites hyperboliques ne peuvent pas être des instances de {0}

# invalid preamble field in CCSDS date: {0}
CCSDS_DATE_INVALID_PREAMBLE_FIELD = préambule invalide dans une date CCSDS : {0}

# invalid time field length in CCSDS date: {0}, expected {1}
CCSDS_DATE_INVALID_LENGTH_TIME_FIELD = longueur invalide pour le champ date dans une date CCSDS : {0} au lieu de la valeur {1} attendue

# missing agency epoch in CCSDS date
CCSDS_DATE_MISSING_AGENCY_EPOCH = époque de référence spécifique agence manquante dans une date CCSDS

# unexpected keyword in CCSDS line number {0} of file {1}:\n{2}
CCSDS_UNEXPECTED_KEYWORD = mot-clef inattendu à la ligne {0} du fichier CCSDS {1} :\n{2}

# the central body gravitational coefficient cannot be retrieved from the ODM
CCSDS_UNKNOWN_GM = le coefficient d''atraction gravifique ne peut être récupéré dans l''ODM

# there is no spacecraft mass associated with this ODM file
CCSDS_UNKNOWN_SPACECRAFT_MASS = il n''y a pas de masse pour le véhicule spatial dans ce fichier ODM

# no IERS conventions have been set before parsing
CCSDS_UNKNOWN_CONVENTIONS = les conventions IERS n''ont pas été initialisées avant la lecture

# frame {0} is not valid in this ODM file context
CCSDS_INVALID_FRAME = le repère {0} est invalide dans ce contexte de fichier ODM

# inconsistent time systems in the ephemeris blocks: {0} ≠ {1}
CCSDS_OEM_INCONSISTENT_TIME_SYSTEMS = systèmes temporels incohérents dans des blocs d''éphémérides : {0} ≠ {1}

# Inconsistent time systems in the observations blocks: {0} ≠ {1}
CCSDS_TDM_INCONSISTENT_TIME_SYSTEMS = systèmes temporels incohérents dans des blocs d''observations : {0} ≠ {1}

# Inconsistent data line in TDM file at line {0} of file {1}.\nA TDM data line should be as follows \"keyword = epoch value\".\nWhereas read data line is: {2}
CCSDS_TDM_INCONSISTENT_DATA_LINE = ligne de données incohérente à la ligne {0} du fichier TDM {1}.\nUne ligne de donnée TDM doit avoir la forme « keyword = epoch value ».\nLa ligne de données lue est : {2}

# No CCSDS TDM keyword was found at line {0} of file {1}:\n{2}
CCSDS_TDM_KEYWORD_NOT_FOUND = Aucun mot-clef CCSDS TDM trouvé à la ligne {0} du fichier {1} :\n{2}

# Parameter {0} needs a time system to be interpreted
CCSDS_TIME_SYSTEM_NOT_READ_YET = le paramètre {0} a besoin d''un système temporel pour être interprété

# Inconsistent XML observation block at line {0} of TDM file {1}.\nA TDM observation block should be as follows\n\t<observation>\n\t\t<EPOCH>epoch</EPOCH>\n\t\t<KEYWORD>value</KEYWORD>\n\t</observation>
CCSDS_TDM_XML_INCONSISTENT_DATA_BLOCK = Le bloc XML d''observation n''est pas cohérent à la ligne {0} du fichier TDM {1}.\n Un bloc d''observation TDM devrait avoir la forme suivante:\n\t<observation>\n\t\t<EPOCH>epoch</EPOCH>\n\t\t<KEYWORD>value</KEYWORD>\n\t</observation>

# TDM file {0} format is unknown. Please specify a file format: KEYVALUE or XML
CCSDS_TDM_UNKNOWN_FORMAT = Le format du fichier TDM {0} est inconnu. Veuillez spécifier un format de fichier: KEYVALUE ou XML

# name "{0}" is already used for an additional state
ADDITIONAL_STATE_NAME_ALREADY_IN_USE = le nom "{0}" est déjà utilisé pour un état additionnel

# reset state not allowed
NON_RESETABLE_STATE = réinitialisation de l''état non autorisée

# Cannot compute Newcomb operators for sigma > rho ({0} > {1})
DSST_NEWCOMB_OPERATORS_COMPUTATION = impossible de calculer les opérateurs de Newcomb avec sigma ({0}) > rho ({1}) 

# Cannot compute the Vmns coefficient with m > n ({0} > {1})
DSST_VMNS_COEFFICIENT_ERROR_MS = impossible de calculer les coefficients Vmns avec m ({0}) > n ({1}) 

# inconsistent shadow computation: entry = {0} whereas exit = {1}
DSST_SPR_SHADOW_INCONSISTENT = calcul d''ombre incohérent : entrée = {0} et sortie = {1}

# The current orbit has an eccentricity ({0} > 0.5). DSST needs an unimplemented time dependent numerical method to compute the averaged rates
DSST_ECC_NO_NUMERICAL_AVERAGING_METHOD = l''orbite courante a une excentricité {0} > 0.5 qui nécessite une méthode de moyennation non mise en œuvre

# unsupported sp3 file version {0}
SP3_UNSUPPORTED_VERSION = version de fichier sp3 {0} non prise en compte

# found {0} epochs in file {1}, expected {2}
SP3_NUMBER_OF_EPOCH_MISMATCH = {0} époques trouvées dans le fichier {1} au lieu de {2} attendues

# unexpected end of file in sp3 file (after line {0})
SP3_UNEXPECTED_END_OF_FILE = fin inattendue d''un fichier sp3 (après la ligne {0})

# non-existent geomagnetic model {0} for year {1}
NON_EXISTENT_GEOMAGNETIC_MODEL = fichier de modèle géomagnétique {0} absent pour l''année {1}

# geomagnetic model {0} with epoch {1} does not support time transformation, no secular variation coefficients defined
UNSUPPORTED_TIME_TRANSFORM = le modèle géomagnétique {0} à l''époque {1} ne prend pas en compte les transformations temporelles, aucune variation séculaire des coefficients n''est définie

# time transformation of geomagnetic model {0} with epoch {1} is outside its validity range: {2} != [{3}, {4}]
OUT_OF_RANGE_TIME_TRANSFORM = la transformation temporelle du modèle géomagnétique {0} à l''époque {1} est hors du domaine de validité : {2} != [{3}, {4}]

# not enough data for interpolation (sample size = {0})
NOT_ENOUGH_DATA_FOR_INTERPOLATION = données insuffisnates pour réaliser une interpolation (taille de l''échantillon : {0})

# too small number of cached neighbors: {0} (must be at least {1})
NOT_ENOUGH_CACHED_NEIGHBORS =  nombre de voisins en cache trop petit : {0} (il faut au moins {1} voisins)

# no cached entries
NO_CACHED_ENTRIES = aucune entrée en cache

# generated entries not sorted: {0} > {1}
NON_CHRONOLOGICALLY_SORTED_ENTRIES = les entrées générées ne sont pas dans l''ordre chronologique : {0} > {1}

# no data generated around date: {0}
NO_DATA_GENERATED = aucune donnée générée aux alentours de la date : {0}

# unable to generate new data before {0}
UNABLE_TO_GENERATE_NEW_DATA_BEFORE = impossible de générer des données avant le {0}

# unable to generate new data after {0}
UNABLE_TO_GENERATE_NEW_DATA_AFTER = impossible de générer des données après le {0}

# unable to compute hyperbolic eccentric anomaly from the mean anomaly after {0} iterations
UNABLE_TO_COMPUTE_HYPERBOLIC_ECCENTRIC_ANOMALY = impossible de calculer l''anomalie excentrique hyperbolique à partir de l''anomalie moyenne après {0} itérations

# unable to compute mean orbit from osculating orbit after {0} iterations
UNABLE_TO_COMPUTE_DSST_MEAN_PARAMETERS = impossible de calculer l''orbite moyenne à partir de l''orbite osculatrice après {0} itérations

# derivation order {0} is out of range
OUT_OF_RANGE_DERIVATION_ORDER = ordre de différentiation {0} hors domaine

# orbit type {0} not allowed here, allowed types: {1}
ORBIT_TYPE_NOT_ALLOWED = type d''orbite {0} non autorisé ici, types autorisés : {1}

# non pseudo-inertial frame {0} is not suitable as reference for inertial forces
NON_PSEUDO_INERTIAL_FRAME_NOT_SUITABLE_AS_REFERENCE_FOR_INERTIAL_FORCES = le repère non pseudo-inertiel {0} n''est pas une référence adaptée pour les forces d''inertie

# method not available in the absence of a central body
METHOD_NOT_AVAILABLE_WITHOUT_CENTRAL_BODY = méthode non disponible en l''absence de corps central

# operation not available between frames {0} and {1}
INCOMPATIBLE_FRAMES = opération non disponible entre les repères {0} et {1}

# orbit not defined, state rather contains an absolute position-velocity-acceleration
UNDEFINED_ORBIT = orbite non définie, l''état contient plutôt une position-vitesse-accélération absolue

# absolute position-velocity-acceleration not defined, state rather contains an orbit
UNDEFINED_ABSOLUTE_PVCOORDINATES = position-vitesse-accélération absolue non définie, l''état contient plutôt une orbite

# an inertial force model has to be used when propagating in non-inertial frame {0}
INERTIAL_FORCE_MODEL_MISSING = un modèle de forces d''inertie est nécessaire pour propager dans le repère non pseudo-inertiel {0}

# no SEM almanac file found
NO_SEM_ALMANAC_AVAILABLE = aucun fichier d''almanach SEM n''a été trouvé

# file {0} is not a supported SEM almanac file
NOT_A_SUPPORTED_SEM_ALMANAC_FILE = le fichier {0} n''est pas un fichier d''almanach SEM supporté

# no Yuma almanac file found
NO_YUMA_ALMANAC_AVAILABLE = aucun fichier d''almanach Yuma n''a été trouvé

# file {0} is not a supported Yuma almanac file
NOT_A_SUPPORTED_YUMA_ALMANAC_FILE = le fichier {0} n''est pas un fichier d''almanach Yuma supporté

# only {0} GNSS orbits are provided while {1} are needed to compute the DOP
NOT_ENOUGH_GNSS_FOR_DOP = seulement {0} orbite(s) GNSS fournie(s) alors qu''il en faut {1} pour calculer la DOP

# the CCSDS time system {0} has no corresponding Orekit TimeScale.
CCSDS_NO_CORRESPONDING_TIME_SCALE = le système temporel {0} du CCSDS n''a pas d''équivalent dans les échelles de temps Orekit

# use of time system {0} in CCSDS files requires an additional ICD and is not implemented in Orekit
CCSDS_TIME_SYSTEM_NOT_IMPLEMENTED = l''utilisation du système temporel {0} nécessite un ICD additionel et n''est pas disponible dans Orekit

# Creating an aggregate propagator requires at least one constituent propagator, but none were provided.
NOT_ENOUGH_PROPAGATORS = la création d''un propagateur combiné nécessite au moins un propagateur, mais aucun n''a été fourni

# argument {0} cannot be null
NULL_ARGUMENT = l''argument {0} ne devrait pas être nul

# value {0} not found in {1}
VALUE_NOT_FOUND = la valeur {0} n''a pas été trouvée dans {1}

# Ephemeris file format does not support multiple space objects
EPHEMERIS_FILE_NO_MULTI_SUPPORT = le format de fichier des éphémérides n''autorise pas les objets spatiaux multiples

# Klobuchar coefficients α or β could not be loaded from {0}
KLOBUCHAR_ALPHA_BETA_NOT_LOADED = impossible de charger des coefficients de Klobuchar α ou β depuis {0}

# Klobuchar coefficients α or β not available for date {0}
KLOBUCHAR_ALPHA_BETA_NOT_AVAILABLE_FOR_DATE = les coefficients de Klobuchar α ou β ne sont pas disponibles pour la date {0}

# file {0} does not contain Klobuchar coefficients α or β
NO_KLOBUCHAR_ALPHA_BETA_IN_FILE = {0} ne contient pas de coefficients de Klobuchar α ou β

# no reference date set for parameter {0}
NO_REFERENCE_DATE_FOR_PARAMETER = date de référence non initialisée pour le paramètre {0}

# station {0} not found, known stations: {1}
STATION_NOT_FOUND = station {0} inconnue, station connues : {1}

# unknown satellite system {0}
UNKNOWN_SATELLITE_SYSTEM = système satellitaire {0} inconnu

# unknown satellite antenna code {0}
UNKNOWN_SATELLITE_ANTENNA_CODE = code d''antenne satellite {0} inconnu

# frequency {0} is not supported by antenna {1}
UNSUPPORTED_FREQUENCY_FOR_ANTENNA = fréquence {0} non prise en compte par l''antenne {1}

# cannot find satellite {0} in satellite system {1}
CANNOT_FIND_SATELLITE_IN_SYSTEM = satellite {0} introuvable dans le système satellitaire {1}

# unknown RINEX frequency {0} in file {1}, line {2}
UNKNOWN_RINEX_FREQUENCY = fréquence RINEX {0} inconnue à la ligne {2} du fichier {1}

# mismatched frequencies in file {0}, line {1} (expected {2}, got {3})
MISMATCHED_FREQUENCIES = fréquence incohérente à la ligne {1} du fichier {0} (lu {3} alors que {2} était attendu)

# wrong number of columns in file {0}, line {1} (expected {2} columns, got {3} columns)
WRONG_COLUMNS_NUMBER = nombre de colonnes erroné à la ligne {1} du fichier {0} ({3} colonnes vues pour {2} attendues)

# unsupported format for file {0}
UNSUPPORTED_FILE_FORMAT = format non reconnu pour le fichier {0}

# incomplete header in file {0}
INCOMPLETE_HEADER = en-tête incomplet pour le fichier {0}

# inconsistent number of satellites in line {0}, file {1}: observation with {2} satellites and number of max satellites is {3}
INCONSISTENT_NUMBER_OF_SATS = nombre incohérent de satellites à la ligne {0} du fichier {1}, l''observation mentionne {2} satellites alors que le nombre maximal de satellites est {3}

# the satellite system {3} from line {0}, file {1} is not consistent with the Rinex Satellite System {2} in header
INCONSISTENT_SATELLITE_SYSTEM = système satellitaire {3} incohérent à la ligne {0} du fichier {1}, l''en-tête mentionne {2} comme système satellitaire Rinex

# no propagator configured
NO_PROPAGATOR_CONFIGURED = aucun propagateur configuré

# dimension {0} is inconsistent with parameters list: {1}
DIMENSION_INCONSISTENT_WITH_PARAMETERS = la dimension {0} est incohérente avec la liste de paramètres : {1}

# file {0} is not a supported Unix-compressed file
NOT_A_SUPPORTED_UNIX_COMPRESSED_FILE = le fichier {0} ne respecte pas le format Unix-compressed reconnu

# unexpected end of file {0}
UNEXPECTED_END_OF_FILE = fin inattendue du fichier {0}

# file {0} is corrupted
CORRUPTED_FILE = données corrompues dans le fichier {0}

# Vienna coefficients ah or aw or zh or zw could not be loaded from {0}
VIENNA_ACOEF_OR_ZENITH_DELAY_NOT_LOADED = impossible de charger des coefficients du modèle de Vienne ah, aw, zh ou zw depuis {0}

# Vienna coefficients ah or aw or zh or zw not available for date {0}
VIENNA_ACOEF_OR_ZENITH_DELAY_NOT_AVAILABLE_FOR_DATE = les coefficients du modèle de Vienne ah, aw, zh ou zw ne sont pas disponibles pour la date {0}

# file {0} does not contain Vienna coefficients ah, aw, zh or zw
NO_VIENNA_ACOEF_OR_ZENITH_DELAY_IN_FILE = {0} ne contient pas de coefficients du modèle de Vienne ah, aw, zh ou zw

# irregular or incomplete grid in file {0}
IRREGULAR_OR_INCOMPLETE_GRID = grille incomplète ou irrégulière dans le fichier {0}

# invalid satellite system {0}
INVALID_SATELLITE_SYSTEM = le système satellite {0} est non valide

# IONEX file {0} does not contain TEC data for date {1}
NO_TEC_DATA_IN_FILE_FOR_DATE = le fichier IONEX {0} ne contient pas de données de TEC pour la date {1}

# number of maps {0} is inconsistent with header specification: {1}
INCONSISTENT_NUMBER_OF_TEC_MAPS_IN_FILE = le nombre de cartes {0} est incompatible avec les specifications de l''en-tête: {1}

# file {0} does not contain latitude or longitude bondaries in its header section
NO_LATITUDE_LONGITUDE_BONDARIES_IN_IONEX_HEADER = {0} ne contient pas de limites en latitude ou en longitude dans son en-tête

# file {0} does not contain epoch of first or last map in its header section
NO_EPOCH_IN_IONEX_HEADER = {0} ne contient pas de date de début ou de fin de carte dans son en-tête

# The first column of itrf-versions.conf is a plain prefix that is matched against the
# name of each loaded file. It should not contain any regular expression syntax or
# directory components, i.e. \"/\" or \"\\\". Actual value: \"{0}\".
ITRF_VERSIONS_PREFIX_ONLY = la première colonne du fichier itrf-versions.conf est un simple préfixe qui est comparé aux noms des fichiers chargés. Ce préfixe ne doit comporter aucune expression rationelle et aucun séparateur de chemin tel que \"/\" ou \"\\\". La valeur courante est : \"{0}\".

# cannot compute aiming direction at singular point: latitude = {0}, longitude = {1}
CANNOT_COMPUTE_AIMING_AT_SINGULAR_POINT = impossible de calculer la direction de pointage pour le point singulier: latitude = {0}, longitude = {1}

# STEC integration did not converge
STEC_INTEGRATION_DID_NOT_CONVERGE = l''integration du STEC n''a pas convergée

# MODIP grid not be loaded from {0}
MODIP_GRID_NOT_LOADED = impossible de charger la grille de MODIP depuis {0}

# NeQuick coefficient f2 or fm3 not be loaded from {0}
NEQUICK_F2_FM3_NOT_LOADED = impossible de charger les coefficients NeQuick f2 et fm3 depuis {0}

# file {0} is not a supported Hatanaka-compressed file
NOT_A_SUPPORTED_HATANAKA_COMPRESSED_FILE = le fichier {0} n''est pas reconnu en tant que fichier compressé par la méthode d''Hatakana

<<<<<<< HEAD
# Cannot compute around {0}
CANNOT_COMPUTE_LAGRANGIAN = Calcul impossible autour de {0}

# The trajectory does not cross XZ Plane, it will not result in a Halo Orbit
TRAJECTORY_NOT_CROSSING_XZPLANE = La trajectoire ne coupe pas le plan XZ, elle ne mènera pas à une orbite de Halo

# SpacecraftState number {0} has no STM equations linked to it, its manifold cannot be computed
NO_STM_EQUATIONS = Le SpacecraftState {0} ne contient pas d'équations STM, sa variété ne peut donc être calculée

# The multiple shooting problem is underconstrained : {0} free variables, {1} constraints
MULTIPLE_SHOOTING_UNDERCONSTRAINED = Le multiple shooting est sous-contraint : {0} variables libres, {1} contraintes
=======
# invalid measurement types {0} and {1} for the combination of measurements {2}
INVALID_MEASUREMENT_TYPES_FOR_COMBINATION_OF_MEASUREMENTS = les types de mesure {0} et {1} sont incompatibles pour la combinaison de mesures {2}

# frequencies {0} and {1} are incompatibles for the {2} combination
INCOMPATIBLE_FREQUENCIES_FOR_COMBINATION_OF_MEASUREMENTS = les fréquences {0} et {1} sont incompatibles pour la combinaison {2}

# observations {0} and {1} are not in chronological dates
NON_CHRONOLOGICAL_DATES_FOR_OBSERVATIONS = les observations aux dates {0} et {1} ne sont pas dans l''ordre chronologique

# Use of the ExceptionalDataContext detected. This is typically used to detect developer errors.
EXCEPTIONAL_DATA_CONTEXT = une utilisation de ExceptionalDataContext a été détectée. Ce mécanisme est généralement activé explicitement pour détecter des erreur de développement

# inconsistent time systems in the attitude blocks: {0} ≠ {1}
CCSDS_AEM_INCONSISTENT_TIME_SYSTEMS = systèmes temporels incohérents dans des blocs d''attitude : {0} ≠ {1}

# invalid attitude type {0}
CCSDS_AEM_NULL_ATTITUDE_TYPE = le mode d''attitude {0} n''est pas valide

# attitude type {0} in CCSDS AEM files is not implemented in Orekit
CCSDS_AEM_ATTITUDE_TYPE_NOT_IMPLEMENTED = le mode d''attitude {0} des fichiers CCSDS AEM n''est pas encore implémenté dans Orekit

# the rotation sequence of the Euler angles {0} is invalid
CCSDS_AEM_INVALID_ROTATION_SEQUENCE = la séquence de rotation {0} est invalide pour les angles d''Euler

# observations {0}, {1} and {2} must have different dates
NON_DIFFERENT_DATES_FOR_OBSERVATIONS = les observations {0}, {1} et {2} doivent avoir des dates différentes

# observations are not in the same plane
NON_COPLANAR_POINTS = les observations ne sont pas dans le même plan
>>>>>>> 3c94cbc1
<|MERGE_RESOLUTION|>--- conflicted
+++ resolved
@@ -567,7 +567,6 @@
 # file {0} is not a supported Hatanaka-compressed file
 NOT_A_SUPPORTED_HATANAKA_COMPRESSED_FILE = le fichier {0} n''est pas reconnu en tant que fichier compressé par la méthode d''Hatakana
 
-<<<<<<< HEAD
 # Cannot compute around {0}
 CANNOT_COMPUTE_LAGRANGIAN = Calcul impossible autour de {0}
 
@@ -579,7 +578,7 @@
 
 # The multiple shooting problem is underconstrained : {0} free variables, {1} constraints
 MULTIPLE_SHOOTING_UNDERCONSTRAINED = Le multiple shooting est sous-contraint : {0} variables libres, {1} contraintes
-=======
+
 # invalid measurement types {0} and {1} for the combination of measurements {2}
 INVALID_MEASUREMENT_TYPES_FOR_COMBINATION_OF_MEASUREMENTS = les types de mesure {0} et {1} sont incompatibles pour la combinaison de mesures {2}
 
@@ -608,5 +607,4 @@
 NON_DIFFERENT_DATES_FOR_OBSERVATIONS = les observations {0}, {1} et {2} doivent avoir des dates différentes
 
 # observations are not in the same plane
-NON_COPLANAR_POINTS = les observations ne sont pas dans le même plan
->>>>>>> 3c94cbc1
+NON_COPLANAR_POINTS = les observations ne sont pas dans le même plan