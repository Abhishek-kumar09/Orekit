/* Copyright 2002-2016 CS Systèmes d'Information
 * Licensed to CS Systèmes d'Information (CS) under one or more
 * contributor license agreements.  See the NOTICE file distributed with
 * this work for additional information regarding copyright ownership.
 * CS licenses this file to You under the Apache License, Version 2.0
 * (the "License"); you may not use this file except in compliance with
 * the License.  You may obtain a copy of the License at
 *
 *   http://www.apache.org/licenses/LICENSE-2.0
 *
 * Unless required by applicable law or agreed to in writing, software
 * distributed under the License is distributed on an "AS IS" BASIS,
 * WITHOUT WARRANTIES OR CONDITIONS OF ANY KIND, either express or implied.
 * See the License for the specific language governing permissions and
 * limitations under the License.
 */
package org.orekit.errors;


import java.text.MessageFormat;
import java.util.Enumeration;
import java.util.Locale;
import java.util.ResourceBundle;

import org.junit.Assert;
import org.junit.Test;

public class OrekitMessagesTest {

    @Test
    public void testMessageNumber() {
<<<<<<< HEAD
        Assert.assertEquals(131, OrekitMessages.values().length);
=======
        Assert.assertEquals(129, OrekitMessages.values().length);
>>>>>>> ba06fbab
    }

    @Test
    public void testAllKeysPresentInPropertiesFiles() {
        for (final String language : new String[] { "de", "el", "en", "es", "fr", "gl", "it", "no", "ro" } ) {
            ResourceBundle bundle =
                ResourceBundle.getBundle("assets/org/orekit/localization/OrekitMessages",
                                         new Locale(language), new OrekitMessages.UTF8Control());
            for (OrekitMessages message : OrekitMessages.values()) {
                final String messageKey = message.toString();
                boolean keyPresent = false;
                for (final Enumeration<String> keys = bundle.getKeys(); keys.hasMoreElements();) {
                    keyPresent |= messageKey.equals(keys.nextElement());
                }
                Assert.assertTrue("missing key \"" + message.name() + "\" for language " + language,
                                  keyPresent);
            }
            Assert.assertEquals(language, bundle.getLocale().getLanguage());
        }

    }

    @Test
    public void testAllPropertiesCorrespondToKeys() {
        for (final String language : new String[] { "de", "el", "en", "es", "fr", "gl", "it", "no", "ro" } ) {
            ResourceBundle bundle =
                ResourceBundle.getBundle("assets/org/orekit/localization/OrekitMessages",
                                         new Locale(language), new OrekitMessages.UTF8Control());
            for (final Enumeration<String> keys = bundle.getKeys(); keys.hasMoreElements();) {
                final String propertyKey = keys.nextElement();
                try {
                    Assert.assertNotNull(OrekitMessages.valueOf(propertyKey));
                } catch (IllegalArgumentException iae) {
                    Assert.fail("unknown key \"" + propertyKey + "\" in language " + language);
                }
            }
            Assert.assertEquals(language, bundle.getLocale().getLanguage());
        }

    }

    @Test
    public void testNoMissingFrenchTranslation() {
        for (OrekitMessages message : OrekitMessages.values()) {
            String translated = message.getLocalizedString(Locale.FRENCH);
            Assert.assertFalse(message.name(), translated.toLowerCase().contains("missing translation"));
        }
    }

    @Test
    public void testNoOpEnglishTranslation() {
        for (OrekitMessages message : OrekitMessages.values()) {
            String translated = message.getLocalizedString(Locale.ENGLISH);
            Assert.assertEquals(message.getSourceString(), translated);
        }
    }

    @Test
    public void testVariablePartsConsistency() {
        for (final String language : new String[] { "de", "el", "en", "es", "fr", "gl", "it", "no", "ro" } ) {
            Locale locale = new Locale(language);
            for (OrekitMessages message : OrekitMessages.values()) {
                MessageFormat source     = new MessageFormat(message.getSourceString());
                MessageFormat translated = new MessageFormat(message.getLocalizedString(locale));
                Assert.assertEquals(message.name() + " (" + language + ")",
                                    source.getFormatsByArgumentIndex().length,
                                    translated.getFormatsByArgumentIndex().length);
            }
        }
    }

}<|MERGE_RESOLUTION|>--- conflicted
+++ resolved
@@ -29,11 +29,7 @@
 
     @Test
     public void testMessageNumber() {
-<<<<<<< HEAD
-        Assert.assertEquals(131, OrekitMessages.values().length);
-=======
-        Assert.assertEquals(129, OrekitMessages.values().length);
->>>>>>> ba06fbab
+        Assert.assertEquals(130, OrekitMessages.values().length);
     }
 
     @Test
