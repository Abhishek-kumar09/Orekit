--- conflicted
+++ resolved
@@ -31,11 +31,7 @@
 
     @Test
     public void testMessageNumber() {
-<<<<<<< HEAD
-        Assert.assertEquals(191, OrekitMessages.values().length);
-=======
-        Assert.assertEquals(199, OrekitMessages.values().length);
->>>>>>> 3c94cbc1
+        Assert.assertEquals(203, OrekitMessages.values().length);
     }
 
     @Test
