<!--- Copyright 2002-2016 CS Systèmes d'Information
  Licensed under the Apache License, Version 2.0 (the "License");
  you may not use this file except in compliance with the License.
  You may obtain a copy of the License at

    http://www.apache.org/licenses/LICENSE-2.0

  Unless required by applicable law or agreed to in writing, software
  distributed under the License is distributed on an "AS IS" BASIS,
  WITHOUT WARRANTIES OR CONDITIONS OF ANY KIND, either express or implied.
  See the License for the specific language governing permissions and
  limitations under the License.
-->

# Integration in Matlab

Matlab is a commercial tool for technical computation, with easy access to graphical
plot routines. It can access Java libraries and convert the results to Matlab objects.
It is important to get the orekit jar in the Matlab Java class path, which can be done
by issuing the javaaddpath command or modifying the classpath.txt file in matlabroot/toolbox/local.
Your current Java class path is displayed with the javaclasspath function. The example below uses
javaaddpath to set the paths. Note that as of Matlab version 7.5.0 this needs to be copy-pasted
from the script to the Matlab prompt.

    %
    % /* Copyright 2002-2016 CS Systèmes d'Information
    %  * Licensed to CS Systèmes d'Information (CS) under one or more
    %  * contributor license agreements.  See the NOTICE file distributed with
    %  * this work for additional information regarding copyright ownership.
    %  * CS licenses this file to You under the Apache License, Version 2.0
    %  * (the "License"); you may not use this file except in compliance with
    %  * the License.  You may obtain a copy of the License at
    %  *
    %  *   http://www.apache.org/licenses/LICENSE-2.0
    %  *
    %  * Unless required by applicable law or agreed to in writing, software
    %  * distributed under the License is distributed on an "AS IS" BASIS,
    %  * WITHOUT WARRANTIES OR CONDITIONS OF ANY KIND, either express or implied.
    %  * See the License for the specific language governing permissions and
    %  * limitations under the License.
    %  */
    %
    % Translated from SlaveMode.java to Matlab by Petrus Hyvönen 2011 as an
    % example of how to access orekit from matlab
<<<<<<< HEAD
    % the jars orekit-8.0.jar, hipparchus-core-1.0.jar, hipparchus-geometry-1.0.jar,
    % hipparchus-ode-1.0.jar, hipparchus-fitting-1.0.jar, hipparchus-optim-1.0.jar
    % and orekit-data.zip is in current matlab dir.
=======
    % the jars orekit-7.2.jar and commons-math3-3.6.1.jar and orekit-data.zip is
    % in current matlab dir.
>>>>>>> 3abd3bdc


    ______
    % These seems to work if pasted to prompt.
    javaaddpath 'C:\ ... enter your path here ...\MATLAB'
<<<<<<< HEAD
    javaaddpath 'C:\.. enter your path here ...\MATLAB\orekit-8.0.jar'
    javaaddpath 'C:\.. enter your path here ...\\MATLAB\hipparchus-core-1.0.jar
    javaaddpath 'C:\.. enter your path here ...\\MATLAB\hipparchus-geometry-1.0.jar
    javaaddpath 'C:\.. enter your path here ...\\MATLAB\hipparchus-ode-1.0.jar
    javaaddpath 'C:\.. enter your path here ...\\MATLAB\hipparchus-fitting-1.0.jar
    javaaddpath 'C:\.. enter your path here ...\\MATLAB\hipparchus-optim-1.0.jar
=======
    javaaddpath 'C:\.. enter your path here ...\MATLAB\orekit-7.2.jar'
    javaaddpath 'C:\.. enter your path here ...\MATLAB\commons-math3-3.6.1.jar
>>>>>>> 3abd3bdc


    %% do the imports
    import org.orekit.errors.OrekitException
    import org.orekit.frames.Frame
    import org.orekit.frames.FramesFactory
    import org.orekit.orbits.KeplerianOrbit
    import org.orekit.orbits.Orbit
    import org.orekit.orbits.PositionAngle
    import org.orekit.propagation.SpacecraftState
    import org.orekit.propagation.analytical.KeplerianPropagator
    import org.orekit.data.DataProvidersManager
    import org.orekit.data.ZipJarCrawler
    import org.orekit.time.AbsoluteDate
    import org.orekit.time.TimeScalesFactory

    %% Configure Orekit. The file orekit-data.zip must be in current dir
    DM=org.orekit.data.DataProvidersManager.getInstance()
    crawler=org.orekit.data.ZipJarCrawler('orekit-data.zip')
    DM.clearProviders()
    DM.addProvider(crawler)

    %% Initial orbit parameters
    a = 24396159;    % semi major axis in meters
    e = 0.72831215;  % eccentricity
    i = (7.0)/180*pi; % inclination
    omega = (180)/180*pi; % perigee argument
    raan = (261)/180*pi; %right ascension of ascending node
    lM = 0.0; % mean anomaly

    %% Set inertial frame
    inertialFrame = FramesFactory.getEME2000()

    %% Initial date in UTC time scale
    utc = TimeScalesFactory.getUTC();
    initialDate = AbsoluteDate(2004, 01, 01, 23, 30, 00.000, utc)

    %% Setup orbit propagator
    %gravitation coefficient
    mu =  3.986004415e+14

    %Orbit construction as Keplerian
    initialOrbit = KeplerianOrbit(a, e, i, omega, raan, lM, PositionAngle.MEAN, inertialFrame, initialDate, mu)

    %Simple extrapolation with Keplerian motion
    kepler = KeplerianPropagator(initialOrbit);

    %Set the propagator to slave mode (could be omitted as it is the default mode)
    kepler.setSlaveMode()

    %% Setup propagation time
    %Overall duration in seconds for extrapolation
    duration = 180*60.0

    %Stop date
    finalDate =  AbsoluteDate(initialDate, duration, utc)

    %Step duration in seconds
    stepT = 30.0

    %% Perform propagation
    %Extrapolation loop
    cpt = 1;
    extrapDate = initialDate
    while extrapDate.compareTo(finalDate) <= 0
        currentState = kepler.propagate(extrapDate);
        fprintf('step %d: time %s %s\n', cpt, char(currentState.getDate()), char(currentState.getOrbit()))
        coord=currentState.getPVCoordinates.getPosition;
        P(:,cpt)=[coord.getX coord.getY coord.getZ]';
        extrapDate = AbsoluteDate(extrapDate, stepT, utc);
        cpt=cpt+1;
    end
    %%
    figure;
    plot3(P(1,:),P(2,:),P(3,:));

If you get errors from Matlab like this:

    ??? Error: File: orekit_test2.m Line: 12 Column: 8
    Arguments to IMPORT must either end with ".*"
     or else specify a fully qualified class name: "org.orekit.frames.Frame" fails this test.

you can change the line:

    import org.orekit.frames.Frame

to

    import org.orekit.frames.*<|MERGE_RESOLUTION|>--- conflicted
+++ resolved
@@ -42,30 +42,20 @@
     %
     % Translated from SlaveMode.java to Matlab by Petrus Hyvönen 2011 as an
     % example of how to access orekit from matlab
-<<<<<<< HEAD
     % the jars orekit-8.0.jar, hipparchus-core-1.0.jar, hipparchus-geometry-1.0.jar,
     % hipparchus-ode-1.0.jar, hipparchus-fitting-1.0.jar, hipparchus-optim-1.0.jar
     % and orekit-data.zip is in current matlab dir.
-=======
-    % the jars orekit-7.2.jar and commons-math3-3.6.1.jar and orekit-data.zip is
-    % in current matlab dir.
->>>>>>> 3abd3bdc
 
 
     ______
     % These seems to work if pasted to prompt.
     javaaddpath 'C:\ ... enter your path here ...\MATLAB'
-<<<<<<< HEAD
     javaaddpath 'C:\.. enter your path here ...\MATLAB\orekit-8.0.jar'
     javaaddpath 'C:\.. enter your path here ...\\MATLAB\hipparchus-core-1.0.jar
     javaaddpath 'C:\.. enter your path here ...\\MATLAB\hipparchus-geometry-1.0.jar
     javaaddpath 'C:\.. enter your path here ...\\MATLAB\hipparchus-ode-1.0.jar
     javaaddpath 'C:\.. enter your path here ...\\MATLAB\hipparchus-fitting-1.0.jar
     javaaddpath 'C:\.. enter your path here ...\\MATLAB\hipparchus-optim-1.0.jar
-=======
-    javaaddpath 'C:\.. enter your path here ...\MATLAB\orekit-7.2.jar'
-    javaaddpath 'C:\.. enter your path here ...\MATLAB\commons-math3-3.6.1.jar
->>>>>>> 3abd3bdc
 
 
     %% do the imports
