--- conflicted
+++ resolved
@@ -20,7 +20,6 @@
     <title>Orekit Changes</title>
   </properties>
   <body>
-<<<<<<< HEAD
     <release version="8.0" date="2016-06-30"
              description="Version 8.0 is a major release of Orekit. It introduces several new
              features and bug fixes as well as a major dependency change. New features introduced
@@ -29,14 +28,10 @@
              separation event detector. Several bugs have been fixed. A major change introduced
              with version 8.0 is the switch from Apache Commons Math to Hipparchus as the
              mathematical library, which also implied switching from Java 6 to Java 8.">
-=======
-    <release version="8.0" date="TBC"
-             description="TBC">
       <action dev="luc" type="fix" due-to="Andrea Antolino">
         Improved accuracy of orbits Jacobians.
         Fixes issue #243.
       </action>
->>>>>>> 942785a5
       <action dev="luc" type="update">
         Deprecated PropagationException, replaced by OrekitException.
       </action>
